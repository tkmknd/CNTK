import numpy as np

from . import cntk_py
from .core import NDArrayView
from .device import DeviceDescriptor, use_default_device
from .tensor import TensorOpsMixin
from .default_options import get_default_override, default_override_or
from .internal import typemap, sanitize_precision, sanitize_value, \
        sanitize_shape, sanitize_dtype_cntk

class Record(dict):
    '''
    Easy construction of a record (=immutable singleton class) from keyword arguments.
    e.g. r = Record(x = 13, y = 42) ; x = r.x

    Args:
        kwargs: keyword arguments to turn into the record members

    Returns:
        A singleton class instance that has all passed kw args as immutable class members.
    '''
    def __init__(self, **args_dict):
        super(Record, self).__init__(args_dict)
        self.__dict__.update(args_dict)
    def __getattr__(self, key):
        if key not in self:
            raise AttributeError("record has no attribute '{}'".format(key))
        return self[key]

    def __setattr__(self, key, value):
        raise AttributeError('record is immutable')

    def updated_with(self, **kwargs):
        '''
        Create a new Record from an existing one with members modified or added.
        e.g. r = Record(x = 13) ; print(r.x) ; r2 = r.updated_with(x = 42) ; print(r2.x)

        Args:
            kwargs: keyword arguments to turn into the record members

        Returns:
            A singleton class instance that has all passed kw args as immutable class members.
        '''
        d = dict(**self)   # make it mutable
        d.update(kwargs)   # merge the new items
        return Record(**d) # lock it up again


class VariableMixin(object):
    '''
    Standard properties for :class:`Variable` and its derived classes
    :class:`Parameter` and :class:`Constant`.
    '''
    @property
    @typemap
    def dynamic_axes(self):
        '''
        The dynamic axes of this variable.
        '''
        return super(VariableMixin, self).dynamic_axes()

    @property
    def dtype(self):
        '''
        The NumPy type of this variable.
        '''
        return sanitize_precision(self.get_data_type())

    @property
    def is_constant(self):
        '''
        Whether this variable is a constant.
        '''
        return super(VariableMixin, self).is_constant()

    @property
    def is_input(self):
        '''
        Whether this variable is an input.
        '''
        return super(VariableMixin, self).is_input()

    @property
    def is_output(self):
        '''
        Whether this variable is an output.
        '''
        return super(VariableMixin, self).is_output()

    @property
    def is_parameter(self):
        '''
        Whether this variable is a parameter.
        '''
        return super(VariableMixin, self).is_parameter()

    @property
    def is_placeholder(self):
        '''
        Whether this variable is a placeholder.
        '''
        return super(VariableMixin, self).is_placeholder()

    @property
    def is_sparse(self):
        '''
        Whether this variable is sparse.
        '''
        return super(VariableMixin, self).is_sparse()

    @property
    def name(self):
        '''
        The name of this variable.
        '''
        return super(VariableMixin, self).name()

    @property
    def needs_gradient(self):
        '''
        Whether this variable needs gradients.
        '''
        return super(VariableMixin, self).needs_gradient()

    @property
    @typemap
    def owner(self):
        '''
        The function this variable is an output of.
        '''
        if self.is_output == False:
            raise RuntimeError('called owner() on a variable that is not an output variable')
        return super(VariableMixin, self).owner()

    @property
    def shape(self):
        '''
        The shape of this variable as a tuple.
        '''
        return super(VariableMixin, self).shape().dimensions()

    @property
    def uid(self):
        '''
        The internally generated unique name of the variable.
        '''
        return super(VariableMixin, self).uid()

    class _Type(Record):
        '''
        Describes a Variable's type; that is, all arguments to instantiate a Placeholder or Input.
        These are meant to be passed to update_signature.
        All are optional, meaning unspecified.
        '''
        def __init__(self, shape=None, dtype=None, needs_gradient=None, is_sparse=None, dynamic_axes=None):
            r = dict()
            if shape is not None:
                r['shape'] = shape
            if dtype is not None:
                r['dtype'] = dtype
            if needs_gradient is not None:
                r['needs_gradient'] = needs_gradient
            if is_sparse is not None:
                r['is_sparse'] = is_sparse
            if dynamic_axes is not None:
                r['dynamic_axes'] = dynamic_axes
            super(Variable._Type, self).__init__(**r)

        def __call__(self):
            '''
            Dummy call operator, in case a user attempts to instantiates the type directly.
            That is not possible because these are abstract types that cannot be instantiated directly.

            Example:
            >>> from cntk.layers.typing import Tensor
            >>> try:
            ...     inp = Tensor[32]()
            ... except TypeError as e:
            ...     print('ERROR: ' + str(e))
<<<<<<< HEAD
            ERROR: abstract type Tensor[32] cannot be instantiated; use 'input(Tensor[32])' instead
            '''
            raise TypeError("abstract type " + str(self) + " cannot be instantiated; use 'input(" + str(self) + ")' instead")

        _unknown_shape = (-2,)
=======
            ERROR: Can't instantiate abstract class Tensor[32]. Please use 'input(**Tensor[32])'.
            '''
            raise TypeError("Can't instantiate abstract class " + str(self) + ". Please use 'input(**" + str(self) + ")'.")
>>>>>>> 4bca0a56

        def __str__(self):
            '''
            Stringifies the Type record back to Python 3 syntax per layers.typing.
            '''
            # base type
            shape     = getattr(self, 'shape', Variable._Type._unknown_shape)
            is_sparse = getattr(self, 'is_sparse', False)
            axes      = getattr(self, 'dynamic_axes', ())
            dtype     = getattr(self, 'dtype', None)
            has_axes = len(axes) > 0 # it's a tuple of Axis
            if is_sparse and not has_axes:
                raise TypeError('Type: cannot be sparse and not have an axis')
            if shape == Variable._Type._unknown_shape:
                s = 'tensor'
            elif shape == ():
                s = 'np.float64' if dtype == np.float64 else 'np.float32' if dtype == np.float32 else 'float'
            else:
                s = 'Tensor['
                if dtype == np.float64:
                    s += 'np.float64,'
                if shape == ():
                    s += '()'
                else:
                    s += ','.join(str(dim) for dim in shape)
                s += ']'
                if is_sparse:
                    s = "Sparse" + s
                elif not has_axes:
                    s = "Parameter" + s
            # axis
            if has_axes:
                for axis in reversed(axes):
                    if axis.name == 'defaultBatchAxis':  # axis == Axis.default_batch_axis():  --TODO: how to do this right?
                        continue
                    if axis.name == 'defaultDynamicAxis' or axis.name == 'UnknownAxes': # TODO: how to do this right?
                        t = 'Sequence'
                    else:
                        t = 'SequenceOver[' + axis.name + ']'
                    s = t + '[' + s + ']'
            # We do not return dtype or needs_gradient. dtype is mostly redundant, and needs_gradient is not really part of the type.
            return s

        @property
        def shape_is_known(self):
            shape = getattr(self, 'shape', None)
            return not shape or shape != Variable._Type._unknown_shape

        @staticmethod
        def _sanitize(type):
            '''
            Converts type into Variable._Type if given a float, float32, or float64.
            '''
            # TODO: it would be great if in a future version we could recognize and support Python 3.5 typing.Sequence
            import sys
            if sys.version_info >= (3,5):
                from typing import GenericMeta
                if isinstance(type, GenericMeta):
                    raise TypeError("Python's typing.Sequence is not a valid CNTK type; use cntk.layers.typing.Sequence instead")
            if type == float:
                return Variable._Type(shape=(), is_sparse=False, dynamic_axes=[cntk_py.Axis.default_batch_axis()])
            elif type == np.float32 or  type == np.float64:
                return Variable._Type(shape=(), dtype=type, is_sparse=False, dynamic_axes=[cntk_py.Axis.default_batch_axis()])
            else:
                return type

    @property
    def _type(self):
        '''
        The complete type of the data represented by this Variable as a single object that has data members of the same name.

        Example:
        >>> x = C.input(13, name='my_input')
        >>> x
        Input('my_input', [#], [13])
        >>> x._type.shape, x._type.dynamic_axes, x._type.is_sparse, x._type.needs_gradient
        ((13,), (Axis('defaultBatchAxis'),), False, False)
        '''
        return Variable._Type(shape=self.shape, dtype=self.dtype, needs_gradient=self.needs_gradient, is_sparse=self.is_sparse, dynamic_axes=self.dynamic_axes)



class Variable(VariableMixin, TensorOpsMixin, cntk_py.Variable):
    '''Variable(shape=None, dtype=None, needs_gradient=False, is_sparse=False, dynamic_axes=[Axis.default_batch_axis(), Axis.default_dynamic_axis()], name='')

    Denotes a symbolic entity corresponding to the inputs and outputs of a Function.

    Args:
       shape (`tuple`): the shape of this variable.
       dtype (`np.float32 or np.float64`): data type of the values that will be bound to this variable.
        Default is np.float32
       needs_gradient (`bool`): if set to True any expression that contains this variable
        will also be differentiated with respect to this variable.
       is_sparse(`bool`): whether this is a sparse or dense input (or output)
       dynamic_axes(`list` of :class:`~cntk.axis.Axis`): the dynamic axes of this variable. These
        express dimensions that can vary across examples or minibatches.
       name(`str`): an optional name for this parameter.
    '''
    def __init__(self, shape=None, dtype=None, needs_gradient=False, is_sparse=False,
                 dynamic_axes=[cntk_py.Axis.default_batch_axis(), cntk_py.Axis.default_dynamic_axis()], name=''):
        shape = sanitize_shape(shape)

        if dtype is None:
            dtype = np.float32
        dtype = sanitize_dtype_cntk(dtype)

        dynamic_axes = sanitize_dynamic_axes(dynamic_axes)

        super(Variable, self).__init__(shape, is_sparse, dtype, needs_gradient, name, dynamic_axes)

    @typemap
    def as_parameter(self):
        '''
        Converts this instance into a :class:`Parameter`
        '''
        if not self.is_parameter:
            raise TypeError('cannot be converted into a Parameter')

        return cntk_py.Parameter(self)

    @typemap
    def as_constant(self):
        '''
        Converts this instance into a :class:`Constant`
        '''
        if not self.is_constant:
            raise TypeError('cannot be converted into a Constant')

        return cntk_py.Constant(self)

class Parameter(VariableMixin, TensorOpsMixin, cntk_py.Parameter):
    '''__init__(self, shape=None, init=None, dtype=np.float32, device=None, name='')

    A trainable parameter. It can be a scalar, vector, matrix, or tensor
    of floating point numbers that can be modified by a training
    procedure.

    Example:
         >>> p = C.Parameter((13,42,7), init=C.glorot_uniform())
         >>> p.shape
             (13, 42, 7)

         >>> # example with inferred dimensions
         >>> W = C.Parameter((C.InferredDimension, 42), init=C.glorot_uniform())
         >>> W.shape   # -1 indicates dimension yet to be inferred
             (-1, 42)
         >>> x = C.input(13)
         >>> y = C.times(x, W)  # times operation now knows that the input dimension of W must be 13
         >>> W.shape          # hence, the shape has been updated
             (13, 42)

    Args:
       shape (`tuple`): the shape of the tensor holding the parameters
       init (value (`np.ndarray`, `list`, `float`, `int`) or
        :class:`~cntk.initializer`: Initial value.
        If a numpy array is specified the shape argument is ignored and
        the tensor gets the shape of this argument. Alternatively, an
        initializer from :class:`~cntk.initializer` can be specified.
       dtype (`np.float32` or `np.float64`): data type of the values stored.
       device (:class:`~cntk.device.DeviceDescriptor`): the device on which the values should reside.
       name (`str`): an optional name for this parameter

    Parameters are Variables and therefore they inherit all their methods.
    '''
    def __init__(self, shape=None, init=None, dtype=default_override_or(np.float32),
                 device=None, name=''):
        if not device:
            device = use_default_device()

        if init is None:
            init = 0

        pure = get_default_override(None, pure=default_override_or(False))
        if pure:
            raise TypeError('parameters cannot be created inside a @Function def')

        from _cntk_py import constant_initializer
        if np.isscalar(init):
            init = constant_initializer(init)
            if not shape:
                shape = ()

        dtype = get_default_override(Parameter, dtype=dtype)
        if dtype is not None:
            if isinstance(init, np.ndarray) and dtype != init.dtype:
                init = np.array(init, dtype=dtype)
        else:
            if isinstance(init, np.ndarray):
                dtype = init.dtype
            else:
                dtype = np.float32

        if isinstance(init, (np.ndarray, list, float, int)):
            ndav = sanitize_value(shape, init, dtype, device)
            super(Parameter, self).__init__(ndav, name)
        else:
            shape = sanitize_shape(shape)
            cntk_dtype = sanitize_dtype_cntk(dtype)
            super(Parameter, self).__init__(shape, cntk_dtype, init,
                    device, name)

    @property
    def value(self):
        '''
        Value of the Parameter

        Args:
          getter: gets the Parameter's value as a NumPy array
          setter: sets the Parameter's value to the provided NumPy array
        '''
        return super(Parameter, self).value().to_ndarray()

    @value.setter
    def value(self, val):
        if isinstance(val, np.ndarray):
            ndarray = NDArrayView.from_dense(val.astype(self.dtype))
            super(Parameter, self).set_value(ndarray)
        elif isinstance(val, cntk_py.NDArrayView):
            super(Parameter, self).set_value(val)
        else:
            raise TypeError("Unsupported value type: %s", type(val))


class Constant(VariableMixin, TensorOpsMixin, cntk_py.Constant):
    '''__init__(self, value=None, shape=None, dtype=np.float32, device=None, name='')

    A constant value. It can be a scalar, vector, matrix, or tensor
    of floating point numbers that cannot be modified.

    A Constant is a :class:`~cntk.variables.Variable` and therefore inherits all its methods.

    Example:
         >>> c = C.Constant(1, (2,3))
         >>> c.value
             array([[ 1.,  1.,  1.],
                    [ 1.,  1.,  1.]], dtype=float32)

    Args:
       value (`np.ndarray` or `list` or `float` or `int`): Initial value.
       dtype (`np.float32` or `np.float64`): data type to store the values as.
       device (:class:`~cntk.device.DeviceDescriptor`): the device on which the values should reside.
       name (`str`): an optional name for this constant.
    Todo:
       Document initializers for `value` parameter.
    '''
    def __init__(self, value=None, shape=None, dtype=default_override_or(np.float32), device=None, name=''):

        if not device:
            device = use_default_device()

        if (np.isscalar(value) or isinstance(value, np.ndarray)) and not shape:
            shape = ()

        dtype = get_default_override(Constant, dtype=dtype)
        if dtype is not None:
            if isinstance(value, np.ndarray) and dtype != value.dtype:
                value = np.array(value, dtype=dtype)
        else:
            if isinstance(value, np.ndarray):
                dtype = value.dtype
            else:
                dtype = np.float32

        if np.isscalar(value):
            super(Constant, self).__init__(sanitize_shape(shape),
                    sanitize_dtype_cntk(dtype), value, device, name)
        else:
            ndav = sanitize_value(shape, value, dtype, device)
            super(Constant, self).__init__(ndav, name)

    @property
    def value(self):
        '''
        NumPy array of the value
        '''
        return super(Constant, self).value().to_ndarray()
<|MERGE_RESOLUTION|>--- conflicted
+++ resolved
@@ -177,17 +177,11 @@
             ...     inp = Tensor[32]()
             ... except TypeError as e:
             ...     print('ERROR: ' + str(e))
-<<<<<<< HEAD
-            ERROR: abstract type Tensor[32] cannot be instantiated; use 'input(Tensor[32])' instead
-            '''
-            raise TypeError("abstract type " + str(self) + " cannot be instantiated; use 'input(" + str(self) + ")' instead")
+            ERROR: abstract type Tensor[32] cannot be instantiated; use 'input(**Tensor[32])' instead
+            '''
+            raise TypeError("abstract type " + str(self) + " cannot be instantiated; use 'input(**" + str(self) + ")' instead")
 
         _unknown_shape = (-2,)
-=======
-            ERROR: Can't instantiate abstract class Tensor[32]. Please use 'input(**Tensor[32])'.
-            '''
-            raise TypeError("Can't instantiate abstract class " + str(self) + ". Please use 'input(**" + str(self) + ")'.")
->>>>>>> 4bca0a56
 
         def __str__(self):
             '''

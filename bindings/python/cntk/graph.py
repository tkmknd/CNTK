--- conflicted
+++ resolved
@@ -29,11 +29,7 @@
     visited = set()    # [node]
 
     while stack:
-<<<<<<< HEAD
-        node, distance, depth = stack.pop()
-=======
-        node = stack.pop(0)
->>>>>>> ea184856
+        node, distance, depth = stack.pop(0)
         if node in visited:
             continue
         if max_depth is None or depth < max_depth:
@@ -56,20 +52,13 @@
                 pass
         try:
             # Function node
-<<<<<<< HEAD
-            stack.extend((input, distance+1, depth) for input in node.root_function.inputs)
-=======
-            stack = list(node.root_function.inputs) + stack
->>>>>>> ea184856
+            stack = [(input, distance+1, depth) for input in node.root_function.inputs] + stack
+            #stack = list(node.root_function.inputs) + stack
         except AttributeError:
             # OutputVariable node
             try:
                 if node.is_output:
-<<<<<<< HEAD
-                    stack.append((node.owner, distance+1, depth))
-=======
-                    stack.insert(0, node.owner)
->>>>>>> ea184856
+                    stack.insert(0, (node.owner, distance+1, depth))
                     visited.add(node)
                     continue
             except AttributeError:
@@ -247,26 +236,17 @@
         return '"#dyn: %i\nstatic: %s"'%(num_dyn_axes, static_shape)
 
     while stack:
-<<<<<<< HEAD
-        node = stack.pop()
-        
+        node = stack.pop(0)
+
         if node.uid in visited:
-=======
-        node = stack.pop(0)
-
-        if node in visited:
->>>>>>> ea184856
             continue
 
         try:
             # Function node
             node = node.root_function
-<<<<<<< HEAD
-
-            stack.extend(node.inputs)
-=======
+
+            #stack.extend(node.inputs)
             stack = list(node.root_function.inputs) + stack
->>>>>>> ea184856
 
             # add current Function node
             def lazy_create_node(node):

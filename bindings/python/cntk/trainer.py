
# Copyright (c) Microsoft. All rights reserved.
# Licensed under the MIT license. See LICENSE.md file in the project root
# for full license information.
# ==============================================================================

from . import cntk_py
from .device import use_default_device
from .utils import sanitize_var_map, sanitize_function, typemap, value_to_seq
from .io import _py_dict_to_cntk_dict, MinibatchData

__doc__= '''\
A trainer encapsulates the overall training process and employs one or more
:doc:`learners <cntk.learner>` to tune the parameters of a specified model
using gradients of parameters w.r.t. a training objective.
'''

class Trainer(cntk_py.Trainer):
    '''
    Trainer to train the specified ``model`` with the specified ``training_loss``
    as the training criterion, the specified ``evaluation_function`` as the
    criterion for evaluating the trained model's quality, and using the
    specified set of ``parameter_learners`` for updating the model's parameters
    using computed gradients.

    Args:
       model (:class:`~cntk.ops.functions.Function`): root node of the function to train
       criterion (:class:`~cntk.ops.functions.Function`): Function with one or two outputs,
        representing loss and evaluation metric (in this order).
        Alternatively, a tuple(loss Function, evaluation Function) is also accepted.
       parameter_learners (list): list of learners from :mod:`cntk.learner`
    '''

    @staticmethod
    def _get_loss_metric(criterion): # helper to interpret criterion parameter
        if isinstance(criterion, cntk_py.Function): # input can be a tuple of Functions or a tuple-valued Function
            criterion = criterion.outputs           # break up tuple-valued Function into tuple of Functions
        # map Variable to Function
        #criterion = tuple([sanitize_function(output) for output in criterion])
        # BUGBUG: for tuple-valued BlockFunctions, sanitize_function() returns the tuple; must use combine() instead
        from cntk import combine
        criterion = tuple([combine([output], output.name) if isinstance(output, cntk_py.Variable) else output for output in criterion])
        if not isinstance(criterion, tuple): # input can be a single value or a tuple (loss, metric)
            criterion = (criterion, None)    # if single then pad with None for the metric
        if len(criterion) == 1:
            criterion = criterion + (None,) # tuple of 1 value: pad with None
        if len(criterion) != 2:
            raise ValueError("criterion parameter must be a singleton or a tuple of 2 elements")
        return criterion

    def __init__(self, model, criterion, parameter_learners):
        loss_function, eval_function = Trainer._get_loss_metric(criterion)
        # TODO sanitizing should be removed once Swig's typemaps are in place
<<<<<<< HEAD
        if model is not None:  # None means dummy model that is, e.g., the same as a criterion
            model = sanitize_function(model)
=======
        model = sanitize_function(model)
        loss_function = sanitize_function(loss_function)
        if eval_function is not None:
            eval_function = sanitize_function(eval_function)
>>>>>>> ea184856
        if not isinstance(parameter_learners, list):
            parameter_learners = [parameter_learners]

        trainer = cntk_py.trainer_impl(model, loss_function, eval_function, parameter_learners)
        # transplant into this class instance
        self.__dict__ = trainer.__dict__

    def _train_test_mb_map_args(self, *args, **kwargs):
        '''helper function for mimicking Python calling convention in train/test_minibatch()'''
        # one argument, which is an arg map
        if len(args) == 1 and isinstance(args[0], dict):
            return args[0]
        # map to function arguments
        args = self.loss_function.argument_map(*args, **kwargs)
        # in this use case, all must have the same inputs
        if self.model:
            if self.loss_function.arguments != self.model.arguments:
                raise ValueError("model function must have the same signature and inputs as the loss function")
        if self.evaluation_function:
            if self.loss_function.arguments != self.evaluation_function.arguments:
                raise ValueError("evaluation function must have the same signature and inputs as the loss function")
        return args

    def train_minibatch(self, *arguments, outputs=None, device=None, **kwargs):
        '''
        Optimize model parameters using the specified 'arguments' minibatch of training samples.

        Args:
            arguments: maps variables to their
             input data. Empty map signifies end of local training data.
             The interpretation depends on the input type:
               * `dict`: keys are input variable or names, and values are the input data. 
                 See :meth:`~cntk.ops.functions.Function.forward` for details on passing input data.
               * any other type: if node has an unique input, ``arguments`` is mapped to this input.
                For nodes with more than one input, only `dict` is allowed.
                TODO: document more complex use case
             In both cases, every every sample in the data will be interpreted
             as a new sequence. To mark samples as continuations of the
             previous sequence, specify ``arguments`` as `tuple`: the
             first element will be used as ``arguments``, and the second one will
             be used as a list of bools, denoting whether a sequence is a new
             one (`True`) or a continuation of the previous one (`False`).
             Data should be either NumPy arrays or a
             :class:`~cntk.io.MinibatchData` instance.
            outputs (iterable): outputs to fetch values for.
            device (:class:`~cntk.device.DeviceDescriptor`): the device descriptor that
             contains the type and id of the device on which the computation is
             to be performed.

        Returns:
            `bool` or `tuple`: 
            If ``outputs`` have not been provided, the returned value is `True`
            if updates have been performed, `False` if all parameter learners
            indicate end of learning (through their update). Otherwise, the
            return value is a tuple of the that `bool` and a dictionary that
            maps the variables in `outputs` to their respective NumPy arrays.
        '''
        if not device:
            device = use_default_device()

        # mimic Python function-call semantics unique input or multiple arguments are given
        arguments = self._train_test_mb_map_args(*arguments, **kwargs)

        if arguments: # arguments must feed all inputs (model, loss, eval)
            all_args = set(self.loss_function.arguments)
            if self.model:
                all_args |= set(self.model.arguments)
            if self.evaluation_function:
                all_args |= set(self.evaluation_function.arguments)
            arguments = sanitize_var_map(tuple(all_args), arguments,
                extract_values_from_minibatch_data = False)

        contains_minibatch_data = False
        if (len(arguments) > 0):
            value = next(iter(arguments.values()))
            contains_minibatch_data = isinstance(value, MinibatchData)

        if outputs:
            output_map = {v: None for v in outputs}
            
            if contains_minibatch_data:
                updated = super(Trainer, self).train_minibatch_overload_for_minibatchdata(
                    arguments, output_map, device)
            else:    
                updated = super(Trainer, self).train_minibatch(arguments,
                    output_map, device)

            for k,v in output_map.items():
                output_map[k] = value_to_seq(v)

            return updated, output_map
        else:

            if contains_minibatch_data:
                updated = super(Trainer, self).train_minibatch_overload_for_minibatchdata(
                    arguments, device)
            else:    
                updated = super(Trainer, self).train_minibatch(arguments,
                    device)

        return updated

    def test_minibatch(self, *arguments, device=None, **kwargs):
        '''
        Test the model on the specified batch of samples using the evaluation
        Function specified during construction of the Trainer. 

        Args:
            arguments: maps variables to their
             input data. The interpretation depends on the input type:

               * `dict`: keys are input variable or names, and values are the input data. 
                 See :meth:`~cntk.ops.functions.Function.forward` for details on passing input data.
               * any other type: if node has an unique input, ``arguments`` is mapped to this input.
                For nodes with more than one input, only `dict` is allowed.
               TODO: update this
             In both cases, every every sample in the data will be interpreted
             as a new sequence. To mark samples as continuations of the
             previous sequence, specify ``arguments`` as `tuple`: the
             first element will be used as ``arguments``, and the second one will
             be used as a list of bools, denoting whether a sequence is a new
             one (`True`) or a continuation of the previous one (`False`).
             Data should be either NumPy arrays or a
             :class:`~cntk.io.MinibatchData` instance.
            device (:class:`~cntk.device.DeviceDescriptor`): the device descriptor that
             contains the type and id of the device on which the computation is
             to be performed.
        Returns:
            `float`: the average evaluation criterion value per sample for the
              tested minibatch.
        '''
        if not device:
            device = use_default_device()

        # mimic Python function-call semantics unique input or multiple arguments are given
        arguments = self._train_test_mb_map_args(*arguments, **kwargs)

        # pass all args of all parts (model, loss, eval)
        all_args = set(self.loss_function.arguments)
        if self.model:
            all_args |= set(self.model.arguments)
        if self.evaluation_function:
            all_args |= set(self.evaluation_function.arguments)
        arguments = sanitize_var_map(tuple(all_args), arguments)

        return super(Trainer, self).test_minibatch(arguments, device)

    def save_checkpoint(self, filename, external_state={}):
        '''
        Saves a checkpoint of the model and other Trainer state at the
        specified file location.

        Args:
            filename (str): filename to store the checkpoint.
        '''

        super(Trainer, self).save_checkpoint(filename, _py_dict_to_cntk_dict(external_state))

    def restore_from_checkpoint(self, filename):
        '''
        Restores a checkpoint of the model and Trainer state from the
        specified file location.

        Args:
            filename (str): filename to restore the checkpoint from
        '''

        super(Trainer, self).restore_from_checkpoint(filename)

    @property
    @typemap
    def model(self):
        '''
        The model that the trainer is training.
        '''
        return super(Trainer, self).model()
        
    @property
    @typemap
    def loss_function(self):
        '''
        The loss function that the trainer is using.
        '''
        return super(Trainer, self).loss_function()

    @property
    @typemap
    def evaluation_function(self):
        '''
        The evaluation function that the trainer is using.
        '''
        return super(Trainer, self).evaluation_function()

    @property
    @typemap
    def parameter_learners(self):
        '''
        The parameter learners that the trainer is using.
        '''
        return super(Trainer, self).parameter_learners()

    @property
    def previous_minibatch_loss_average(self):
        '''
        The average training loss per sample for the last minibatch trained
        '''
        return super(Trainer, self).previous_minibatch_loss_average()

    @property
    def previous_minibatch_evaluation_average(self):
        '''
        The average evaluation criterion value per sample for the last minibatch trained
        '''
        return super(Trainer, self).previous_minibatch_evaluation_average()

    @property
    def previous_minibatch_sample_count(self):
        '''
        The number of samples in the last minibatch trained with
        '''
        return super(Trainer, self).previous_minibatch_sample_count()

    @property
    def total_number_of_samples_seen(self):
        '''
        The number of samples seen globally between all workers from the beginning of training.
        '''
        return super(Trainer, self).total_number_of_samples_seen()

def Evaluator(model, criterion):
    '''
    Create an evaluator. This is really a Trainer object with dummy SGD parameters that we can call test_minibatch() on.
    '''
    loss, metric = Trainer._get_loss_metric(criterion)
    from .learner import momentum_sgd, learning_rate_schedule, UnitType, momentum_as_time_constant_schedule
    parameters = set(loss.parameters)
    if model:
        parameters |= set(model.parameters)
    if metric:
        parameters |= set(metric.parameters)
    dummy_learner = momentum_sgd(tuple(parameters), 
                                 lr = learning_rate_schedule(1, UnitType.minibatch),
                                 momentum = momentum_as_time_constant_schedule(0))
    return Trainer(model, (loss, metric), dummy_learner)<|MERGE_RESOLUTION|>--- conflicted
+++ resolved
@@ -51,15 +51,11 @@
     def __init__(self, model, criterion, parameter_learners):
         loss_function, eval_function = Trainer._get_loss_metric(criterion)
         # TODO sanitizing should be removed once Swig's typemaps are in place
-<<<<<<< HEAD
         if model is not None:  # None means dummy model that is, e.g., the same as a criterion
             model = sanitize_function(model)
-=======
-        model = sanitize_function(model)
         loss_function = sanitize_function(loss_function)
         if eval_function is not None:
             eval_function = sanitize_function(eval_function)
->>>>>>> ea184856
         if not isinstance(parameter_learners, list):
             parameter_learners = [parameter_learners]
 
@@ -289,6 +285,7 @@
         '''
         return super(Trainer, self).total_number_of_samples_seen()
 
+
 def Evaluator(model, criterion):
     '''
     Create an evaluator. This is really a Trainer object with dummy SGD parameters that we can call test_minibatch() on.

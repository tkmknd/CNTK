# Copyright (c) Microsoft. All rights reserved.
# Licensed under the MIT license. See LICENSE.md file in the project root
# for full license information.
# ==============================================================================

import sys
import numbers
import collections
import numpy as np
import scipy.sparse
from .. import cntk_py
from .persist import load_model, save_model
from .swig_helper import typemap


def sanitize_precision(precision):
    '''
    Converts precision to NumPy precision

    Args:
        precision (`str` or `np.float32` or `np.float64`): precision, if string
         it can be one of 'float' 'float32, 'double', or 'float64'

    Returns:
        NumPy precision
    '''
    if precision in [cntk_py.DataType_Float, 'float', 'float32', np.float32]:
        return np.float32
    elif precision in [cntk_py.DataType_Double, 'double', 'float64', np.float64]:
        return np.float64
    else:
        raise ValueError('precision value: "%s" is not supported' % precision)


def cntk_device(device_id):
    '''
    Converts the legacy device ID as it was used in CNTK 1 to CNTK
    DeviceDescriptor instance.

    Args:
        device_id (int): device id, -1 for CPU, 0 or higher for GPU

    Returns:
        CNTK DeviceDescriptor
    '''
    if device_id == -1:
        return cntk_py.DeviceDescriptor.cpu_device()
    else:
        return cntk_py.DeviceDescriptor.gpu_device(device_id)


def is_string(value):
    if sys.version_info.major < 3:
        return isinstance(value, basestring)

    return isinstance(value, str)


def dense_to_str(data):
    return ' '.join(data.ravel(order='C').astype(np.str))


def sparse_to_str(data):
    return ' '.join('%s:%s' % (k, v) for k, v in sorted(data.items()))


def tensors_to_text_format(sample_idx, alias_tensor_map):
    '''
    Converts a list of NumPy arrays representing tensors of inputs into a
    format that is readable by `CNTKTextReader`.

    Args:
        sample_idx (int): number of current sample
        alias_tensor_map (dict): maps alias (str) to tensor (ndarray). Tensors
          are assumed to have dynamic axis.

    Returns:
        String representation in CNTKTextReader format
    '''

    max_seq_length = max(len(t) for t in alias_tensor_map.values())

    if max_seq_length == 0:
        return ''

    lines = []
    for seq_idx in range(0, max_seq_length):
        line = []

        for alias, tensor in sorted(alias_tensor_map.items()):
            if seq_idx >= len(tensor):
                # for this alias there no more sequence elements
                continue

            if is_tensor(tensor):
                if not isinstance(tensor, np.ndarray):
                    tensor = np.asarray(tensor)
                to_str = dense_to_str
            elif isinstance(tensor, list) and isinstance(tensor[0], dict):
                to_str = sparse_to_str
            else:
                raise ValueError(
                    'expected a tensor (dense) or list of dicts (sparse), but got "%s"' % type(tensor))

            line.append('%s %s' % (alias, to_str(tensor[seq_idx])))

        lines.append('%i\t|' % sample_idx + ' |'.join(line))

    return '\n'.join(lines)


def is_tensor(data):
    '''
    Checks whether the data is a tensor, i.e. whether it is a NumPy array or a
    list of NumPy arrays.

    Args:
        data: data to check

    Returns: True, if it is a tensor.
    '''
    if isinstance(data, np.ndarray):
        return True

    if not isinstance(data, list):
        return False

    while len(data) > 0:
        # All but the innermost dimension's values have to be lists
        try:
            data[0][0]
        except:
            # We reached the innermost dimension
            try:
                data[0] + 0
                return True
            except:
                # Innermost type is not a number
                return False

        if isinstance(data, np.ndarray):
            return True

        if not isinstance(data[0], list):
            return False

        data = data[0]

    return True


def is_tensor_list(data):
    '''
    Checks whether the data is a CNTK sequence, which is expressed in Python as
    a list of varying sized NumPy objects.
    '''
    is_list = isinstance(data, list)
    return is_list and len(data) > 0 and isinstance(data[0], np.ndarray)


def get_temp_filename(directory=None):
    '''
    Create and return a temporary filename.

    Args:
        directory (str): optional directory, in which the temporary file will
        be created

    Returns:
        Filename of the temporary file
    '''
    import tempfile

    # We have to use NamedTemporaryFile and close it, because the obvious first
    # choice, mkstemp(), would later fail in cntk.exe because the file would
    # still be locked.
    tf = tempfile.NamedTemporaryFile(prefix='_input_', suffix='.txt',
                                     dir=directory, delete=False)
    tf.close()

    return tf.name


def sanitize_shape(shape):
    """
    If shape is scalar, it creates a tuple out of it and reverse it as cntk uses
    column major.
    """
    if np.isscalar(shape):
        shape = (shape,)
    return tuple(reversed(shape))


def sanitize_input(arg, fallback_dtype=np.float32, reshape=None):
    """
    Convert to Variable so that it can be passed as Variable to the
    CNTK operators.
     * If `arg` is a NumPy array and its type is neither `np.float32` nor
      `np.float64`, it sets it to `np.float32`.
     * If `arg` is an op, it is assumed that it has only one output, which will
       be returned.

    Args:
<<<<<<< HEAD
        arg (number, NumPy array, `Variable`, or `Function`): input
        fallback_dtype (numpy dtype): fallback dtype in case `arg` is a list
        reshape (tuple or None): optionally reshape the argument to this shape
=======
        arg (number, NumPy array, :cntk:`cntk.ops.variables.Variable`, or
         :class:`cntk.ops.functions.Function`): input
        fallback_dtype (NumPy dtype): fallback dtype in case `arg` is a list
>>>>>>> 751a63d1

    Returns: 
      Leave Constant, Parameter, and Variable as is. Return Constant, if
      `arg` was a number or NumPy array. Variable otherwise. 
    """

    from cntk.ops.variables import Constant, Variable, Parameter
    from cntk.ops import constant

    # is it a Variable?
    if isinstance(arg,
                  (Constant, cntk_py.Constant,
                   Variable, cntk_py.Variable,
                   Parameter, cntk_py.Parameter)):
        return arg

    # or a Function?
    if isinstance(arg, cntk_py.Function):
        try:
            return arg.output
        except RuntimeError:
            raise ValueError(
                'the argument has more than one output, please provide the one you want')

    # maybe a Python list that we can interpret as a NumPy array?
    if isinstance(arg, list) and not arg:
        raise ValueError('input is empty')

    if not isinstance(arg, np.ndarray):
        arg = np.asarray(arg, dtype=fallback_dtype)
    if reshape:
        arg = np.reshape(arg, reshape)

    return constant(value=arg)


def get_data_type(*args):
    """
    Calculates the highest precision numpy datatype of the provided parameters.
    If the parameter is a Function instance, it calculates it based on its
    inputs.

    Args:
        args (number, `list`, NumPy array, `Variable`, or `Function`): input
    Returns:
        `np.float32` or `np.float64`
    """

    dtypes = set()
    if len(args) == 1 and isinstance(args, cntk_py.Function):
        args = [args]

    for arg in args:
        if isinstance(arg,
                      (cntk_py.Variable, cntk_py.Value, cntk_py.NDArrayView)):
            if cntk_py.DataType_Double == arg.get_data_type():
                dtypes.add(np.float64)
            else:
                dtypes.add(np.float32)
        elif isinstance(arg, np.ndarray):
            if arg.dtype not in (np.float32, np.float64):
                raise ValueError(
                    'NumPy type "%s" is not supported' % arg.dtype)
            dtypes.add(arg.dtype.type)
        elif isinstance(arg, cntk_py.Function):
            var_outputs = arg.outputs
            if len(var_outputs) > 1:
                raise ValueError(
                    'expected single output, but got %i' % len(var_outputs))

            var_type = var_outputs[0].get_data_type()
            if cntk_py.DataType_Double == var_type:
                dtypes.add(np.float64)
            elif cntk_py.DataType_Float == var_type:
                dtypes.add(np.float32)
            else:
                raise ValueError('type %s is not supported'%var_type)
        else:
            # We don't know anything so we convert everything to float32. If it
            # works, we know the type.
            # TODO figure out a better/faster way.
            np.asarray(arg, dtype=np.float32)
            dtypes.add(np.float32)

    if np.float64 in dtypes:
        return np.float64
    elif np.float32 in dtypes:
        return np.float32
    else:
        raise ValueError('could not determine data type')


def pad_to_dense(batch):
    """Appends the minimal required amount of zeroes at the end of each sample
    in the batch so that it becomes rectangular. `batch` is assumed to be
    row-major: first index is batch item, second is sequence item, then comes
    that actual sample. The sequence length is assumed to be the only varying
    dimension.

    Args:
        batch (list of NumPy arrays): list of arrays that differ only in their
        first dimension (different sequence lengths)

    Returns:
        Padded NumPy array
    """

    max_seq_len = max(len(r) for r in batch)

    # Assuming all sequences elements in all samples have the same shape
    data_point = np.asarray(batch[0][0])

    # FIXME
    # This is not the most efficient way of dealing with variable length
    # sequences, but so far the only one supported. Once, ragged arrays are
    # natively supported in CNTK, this will change.
    Z = np.zeros((len(batch), max_seq_len) +
                 (data_point.shape), dtype=data_point.dtype)
    for idx, seq in enumerate(batch):
        if seq[0].shape != data_point.shape:
            raise ValueError('shape mismatch: expected %s but got %s'
                             % (str(data_point.shape), str(seq[0].shape)))
        Z[idx, :len(seq)] += seq
    return Z


def sanitize_batch(var, batch, seq_starts=None, data_type=None, device=None):
    """
    Convert to :cntk:`Value` with `data_type`. If the samples in `batch` have
    different sequence lengths, pad them to max sequence length and create a
    mask.

    Args:
        var (`:class:Variable`): variable node for which the `batch` is
         meant
        batch (`list` of NumPy arrays): input
        seq_starts (`list` of `bool`s or `None`): if `None`, every sequence is
         treated as a new sequence. Otherwise, it is interpreted as a list of
         Booleans that tell whether a sequence is a new sequence (`True`) or a
         continuation of the previous one (`False`)

    Returns:
        `:class:Value`: converted batch
    """
    from ..cntk_py import Value

    if isinstance(batch, Value):
        return batch

    use_mask = False

    if isinstance(batch, np.ndarray):
        if batch.dtype == np.int:
            batch = batch.astype(np.float32)
        elif batch.dtype not in (np.float32, np.float64):
            raise ValueError('only float32 and float64 are supported')
    elif isinstance(batch, list):
        if is_tensor_list(batch):
            use_mask =  len(var.dynamic_axes) > 1

    if device is None:
        device = cntk_py.DeviceDescriptor.use_default_device()

    if not use_mask and seq_starts is not None:
        raise ValueError('specification of individual sequence begins does not'
                ' make sense when not using the sequence axis')

    # Use the mask, if we have additional dynamic axes besides the batch axis

    if use_mask:
        seq_lens = [len(seq) for seq in batch]

        try:
            num_seq = len(batch)
        except TypeError:
            raise ValueError('expected an object of type Value or a NumPy ' +
                             'array and not "%s"' % type(batch))

        from cntk.cntk_py import NDMask
        mask = NDMask((max(seq_lens), num_seq), device)
        for idx, seq_len in enumerate(seq_lens):
            if seq_starts is None:
                mask.mark_sequence_begin((0, idx))
            elif seq_starts[idx]:
                mask.mark_sequence_begin((0, idx))
            mask.invalidate_section((seq_len, idx),
                                    (cntk_py.InferredDimension, 1))

        # Then we pad the batch to rectangular shape
        if isinstance(batch, list):
            if len(batch) == 0:
                raise ValueError('batch is empty')

            batch = pad_to_dense(batch)

    # If it still is not an NumPy array, try brute force...
    if not isinstance(batch, np.ndarray):
        if data_type is None:
            data_type = get_data_type(var)
        batch = np.asarray(batch, dtype=data_type)

    # Maybe a NumPy dtype was given, but with lower accuracy than float32, then
    # convert it to float32
    if np.issubdtype(batch.dtype, int):
        batch = batch.astype(np.float32)

    ndav = create_NDArrayView_from_NumPy(batch, device)

    if use_mask:
        value = Value(ndav, mask)
    else:
        value = Value(ndav)

    return value


def sanitize_function(arg):
    '''
    Tries to retrieve a Function from the argument or throws an exception if
    that's not possible.
    '''
    if isinstance(arg, cntk_py.Variable):
        arg = arg.owner

    if not isinstance(arg, cntk_py.Function):
        raise "Object of type %s cannot be cast to Variable" % str(type(arg))

    return arg


def sanitize_var_map(op_arguments, arguments, precision=None,
                     device=None):
    '''
    Sanitizes a dictionary of `Variable`s to input data such that it can be
    handed off to the `Forward` method.

    Args:
        op_arguments (:class:`cntk.ops.functions.Function`): arguments of the root function. In
         forward pass it is typically `op.arguments`, in backward mode it is
         `op.outputs`
        arguments (`dict` or `list` or `tuple`): maps variables to their
         input data. The interpretation depends on the input type:
           * `dict`: keys are input variable or names and values are the input data.
           * `list`: elements are input data in the order their respective variables have been defined in the network.
         In both cases, every every sample in the data will be interpreted
         as a new sequence. To mark samples as continuations of the
         previous sequence, specify `arguments` as `tuple`: the
         first element will be used as `arguments`, and the second one will
         be used as a list of bools, denoting whether a sequence is a new
         one (`True`) or a continuation of the previous one (`False`).
         Data should be either NumPy arrays or a
         :class:`cntk.io.MinibatchData` instance.
        precision (`str` or `np.float32` or `np.float64`): if string it can be
         one of 'float' 'float32, 'double', 'float64', or `None`
        device (`DeviceDescriptor` or `None`): CNTK DeviceDescriptor

    Returns:
        `dict` that maps variables to sanitized batches
    '''
    from ..cntk_py import Value
    from ..io import MinibatchData

    if arguments is None or isinstance(arguments, (dict, list, tuple)) and len(arguments) == 0:
        if len(op_arguments) > 0:
            raise ValueError('function expects %i arguments' %
                             len(op_arguments))
        return {}

    if len(arguments) < len(op_arguments):
        raise ValueError('your graph has %i inputs, but you specified %i' %
                         (len(op_arguments), len(arguments)))

    if isinstance(arguments, tuple):
        arguments, seq_starts = arguments
    else:
        seq_starts = None

    if isinstance(arguments, list):
        arguments = dict(zip(op_arguments, arguments))

    if isinstance(arguments, dict):
        arg_names = [var.name for var in op_arguments]
        name_counter = collections.Counter(arg_names)

        var_name_map = dict((var.name, var) for var in op_arguments)
    else:
        raise ValueError('type "%s" is not supported' % type(arguments))

    sample_sizes = [len(v) for v in arguments.values()]
    if len(set(sample_sizes)) != 1:
        raise ValueError('not all inputs have the same number of samples: ' +
                         ", ".join([str(s) for s in sample_sizes]))

    if seq_starts is not None:
        if not isinstance(seq_starts, (tuple, list)):
            raise ValueError(
                'if you specify seq_starts, it needs to be a list')

        sample_size = sample_sizes.pop()
        if len(seq_starts) != sample_size:
            raise ValueError('you have %i samples, but seq_starts has only %i' +
                             'elements' % (sample_sizes, len(seq_starts)))

    if precision is not None:
        precision = sanitize_precision(precision)

    var_map = {}
    for var, batch in arguments.items():
        if isinstance(var, str):
            if name_counter[var] == 0:
                raise ValueError('variable with name "%s" does not exist in the network. Available variable names: %s' % (
                    var, ", ".join(var_name_map)))
            elif name_counter[var] > 1:
                raise ValueError('node name "%s" is not unique' % var)

            try:
                var = var_name_map[var]
            except KeyError:
                raise KeyError("no input with the name '%s' was found.  Available: %s" % (
                    var, ", ".join(var_name_map.keys())))

        if isinstance(batch, MinibatchData):
            batch = batch.data()
        elif not isinstance(batch, Value):
            batch = sanitize_batch(
                var, batch, seq_starts, precision, device)

        var_map[var] = batch

    return var_map


def ones_like(batch, precision):
    '''
    Returns a new batch, which has the same format as `batch` but all values
    set to 1.

    Args:
        batch (list of NumPy arrays): a list of sequences, which are NumPy arrays
    '''
    return [np.ones_like(sample, dtype=sanitize_precision(precision)) for sample in batch]


def create_NDArrayView(shape, data_type=cntk_py.DataType_Float, dev=None):
    shape = sanitize_shape(shape)
    if not dev:
        dev = cntk_py.DeviceDescriptor.use_default_device()
    # FIXME only dense supported so far
    view = cntk_py.NDArrayView(
        data_type, cntk_py.StorageFormat_Dense, shape, dev)
    return view


def create_NDArrayView_from_NumPy(nd, dev=None):
    if not dev:
        dev = cntk_py.DeviceDescriptor.use_default_device()

    return cntk_py.NDArrayView(nd, dev, False)


def create_Value(shape, data_type, dev):
    value = cntk_py.Value(create_NDArrayView(shape, data_type, dev))
    return value


def create_Value_from_NumPy(nd, dev):
    view = create_NDArrayView_from_NumPy(nd, dev)
    value = cntk_py.Value(view)
    return value


def sanitize_dtype_numpy(dtype):
    if dtype in ('float', 'float32', np.float32):
        return np.float32
    elif dtype in ('double', 'float64', np.float64):
        return np.float64
    else:
        raise ValueError('data type "%s" is not supported' % dtype)


def sanitize_dtype_cntk(dtype):
    if dtype in (cntk_py.DataType_Float, cntk_py.DataType_Double,
                 cntk_py.DataType_Unknown):
        return dtype
    if dtype in ('float', 'float32', np.float32):
        return cntk_py.DataType_Float
    elif dtype in ('double', 'float64', np.float64):
        return cntk_py.DataType_Double
    elif not dtype:
        return cntk_py.DataType_Unknown
    else:
        raise ValueError('data type "%s" is not supported' % dtype)


def sanitize_axis(rank, axis):
    '''
    Sanitizes the axis.

    Args:
        rank (`int`): rank of the tensor on which `axis` is to be used
        axis (`:class:Axis` or `int` or `None`): the axis to be used.
          * `:class:Axis`: use axis instance directly (will convert row- to
             col-major in case of static axis.
          * `int`: if positive, use it as static axis. If negative, count from
            last to first axis
          * `None`: denote all available axes
    '''
    if axis is None:
        return cntk_py.Axis.all_static_axes()
    elif isinstance(axis, numbers.Integral):
        if axis < 0:
            return cntk_py.Axis(-axis - 1)
        else:
            return cntk_py.Axis(rank - 1 - axis)
    elif axis.is_static_axis():
        return cntk_py.Axis(rank - 1 - axis.static_axis_index())
    else:
        return axis


def sanitize_dynamic_axes(axes):
    if axes is not cntk_py.Axis.default_input_variable_dynamic_axes:
        if not type(axes) in (list, tuple):
            axes = [axes]
        else:
            axes = tuple(reversed(axes))
    return axes


def get_train_loss(trainer):
    '''
    Fetch the train loss from the last minibatch and copy it to the CPU in case it is on the GPU.
    Args:
        trainer (:class:`Trainer`): the trainer used.
    Returns:
        the loss value
    '''
    import copy
    # we copy the value so swig does not destroy it when we leave the scope
    return copy.copy(trainer.previous_minibatch_loss_average)


def get_train_eval_criterion(trainer):
    '''
    Fetch the train evaluation criterion (e.g., classification error) from the last minibatch and copy it to the CPU in case it is on the GPU.
    Args:
        trainer (:class:`Trainer`): the trainer used.
    Returns:
        the criterion value
    '''
    import copy
    # we copy the value so swig does not destroy it when we leave the scope
    return copy.copy(trainer.previous_minibatch_evaluation_average)


def ensure_dev(ndav, dev):

    if ndav.device() != dev:

        ndav_on_target = create_NDArrayView(
            ndav.shape().dimensions(), data_type=ndav.get_data_type(), dev=dev)
        ndav_on_target.copy_from(ndav)
        ndav = ndav_on_target

    return ndav


def value_to_seq(value):
    '''
    Convert a Value to a sequence of NumPy arrays that have their masked
    entries removed.

    Args:
        value (`Value`): Value as it is returned by Swig

    Returns:
        a list of NumPy arrays
    '''

    np_data = value.data().to_numpy()
    if value.mask():
        mask = value.mask().to_numpy()
        np_data = [seq[mask[idx] != cntk_py.MaskKind_Invalid]
                   for idx, seq in enumerate(np_data)]

    return np_data


def eval(op, arguments=None, precision=None, device=None, backward_pass=False):
    '''
    It evaluates `op` on the data provided by the reader. This is useful
    mainly to explore the operators and for convenient unit testing.

    Args:
        op (:class:`Function`): operation to evaluate
        arguments (`dict` or `list` or `tuple`): maps variables to their
         input data. The interpretation depends on the input type:
           * `dict`: keys are input variable or names and values are the input data.
           * `list`: elements are input data in the order their respective variables have been defined in the network.
         In both cases, every every sample in the data will be interpreted
         as a new sequence. To mark samples as continuations of the
         previous sequence, specify `arguments` as `tuple`: the
         first element will be used as `arguments`, and the second one will
         be used as a list of bools, denoting whether a sequence is a new
         one (`True`) or a continuation of the previous one (`False`).
         Data should be either NumPy arrays or a
         :class:`cntk.io.MinibatchData` instance.
        seq_starts (`list` of `bool`s or `None`): if `None`, every sequence is
         treated as a new sequence. Otherwise, it is interpreted as a list of
         Booleans that tell whether a sequence is a new sequence (`True`) or a
         continuation of the previous one (`False`)
        precision (`str` or `None`): precision being 'float32', 'float64', or
         `None`, in which case it will be determined by inspecting the operator
         (costly)
        device (:class:`cntk.DeviceDescriptor`): the device the descriptor,
         whether it is CPU or GPU (and which one)
        backward_pass (`bool`, optional): whether a backward pass is performed

    Returns:
        mapping of output variables to their values.
    '''

    state, forward_output = op.forward(arguments, op.outputs, op.outputs, device=device)

    if backward_pass:
        root_gradients = {v: ones_like(o, precision) for v, o in
                          forward_output.items()}

        backward_output = op.backward(state, root_gradients, arguments)

        return forward_output, backward_output

    else:
        return forward_output, None<|MERGE_RESOLUTION|>--- conflicted
+++ resolved
@@ -201,19 +201,13 @@
        be returned.
 
     Args:
-<<<<<<< HEAD
-        arg (number, NumPy array, `Variable`, or `Function`): input
-        fallback_dtype (numpy dtype): fallback dtype in case `arg` is a list
-        reshape (tuple or None): optionally reshape the argument to this shape
-=======
         arg (number, NumPy array, :cntk:`cntk.ops.variables.Variable`, or
          :class:`cntk.ops.functions.Function`): input
         fallback_dtype (NumPy dtype): fallback dtype in case `arg` is a list
->>>>>>> 751a63d1
-
-    Returns: 
+
+    Returns:
       Leave Constant, Parameter, and Variable as is. Return Constant, if
-      `arg` was a number or NumPy array. Variable otherwise. 
+      `arg` was a number or NumPy array. Variable otherwise.
     """
 
     from cntk.ops.variables import Constant, Variable, Parameter

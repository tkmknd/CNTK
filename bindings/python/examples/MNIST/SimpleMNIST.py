--- conflicted
+++ resolved
@@ -96,15 +96,9 @@
 
     test_mb_source = text_format_minibatch_source(path, [
         StreamConfiguration(feature_stream_name, input_dim),
-<<<<<<< HEAD
-        StreamConfiguration(labels_stream_name, num_output_classes)])
+        StreamConfiguration(labels_stream_name, num_output_classes)], randomize=False)
     features_si = test_mb_source[feature_stream_name]
     labels_si = test_mb_source[labels_stream_name]
-=======
-        StreamConfiguration(labels_stream_name, num_output_classes)], randomize=False)
-    features_si = test_mb_source.stream_info(feature_stream_name)
-    labels_si = test_mb_source.stream_info(labels_stream_name)
->>>>>>> a6684569
 
     # Test data for trained model
     test_minibatch_size = 512

# Copyright (c) Microsoft. All rights reserved.

# Licensed under the MIT license. See LICENSE.md file in the project root
# for full license information.
# ==============================================================================

from __future__ import print_function
import argparse
import _cntk_py
import cntk

from cntk.io import FULL_DATA_SWEEP
from cntk import *
from cntk.logging import ProgressPrinter
from cntk.train.distributed import Communicator

import YOLOv2 as yolo2
from TrainUDFyolov2 import *
from PARAMETERS import *
import PARAMETERS as par


# Create a minibatch source.
def create_image_mb_source(image_file, gtb_file, is_training, total_number_of_samples):

    return yolo2.create_mb_source(par_image_height, par_image_width, par_num_channels, (5 * par_max_gtbs), image_file,
                                        gtb_file,
                                        multithreaded_deserializer=True, 
                                        is_training=is_training, 
                                        max_samples=total_number_of_samples)


# Create trainer
def create_trainer(to_train, epoch_size, minibatch_size, num_quantization_bits, printer, block_size, warm_up):
    if block_size != None and num_quantization_bits != 32:
        raise RuntimeError("Block momentum cannot be used with quantization, please remove quantized_bits option.")

    lr_schedule = cntk.learning_rate_schedule(par_lr_schedule, cntk.learners.UnitType.sample,
                                              epoch_size)


    mm_schedule = cntk.learners.momentum_schedule([par_momentum])
    #mm_schedule = cntk.learners.momentum_schedule([-minibatch_size / np.log(par_momentum)],epoch_size=epoch_size)
    #mm_schedule = cntk.learners.momentum_as_time_constant_schedule([-minibatch_size / np.log(par_momentum)])
    #mm_schedule = cntk.learners.momentum_as_time_constant_schedule([-minibatch_size / np.log(par_momentum)], epoch_size)

    # Instantiate the trainer object to drive the model training
    local_learner = cntk.learners.momentum_sgd(to_train['output'].parameters, lr_schedule, mm_schedule, unit_gain=False,
                                         l2_regularization_weight=par_weight_decay)

    # Create trainer
    if block_size != None:
        parameter_learner = block_momentum_distributed_learner(local_learner, block_size=block_size)
    else:
        parameter_learner = data_parallel_distributed_learner(local_learner,
                                                              num_quantization_bits=num_quantization_bits,
                                                              distributed_after=warm_up)

    return cntk.Trainer(None, (to_train['mse'], to_train['mse']), parameter_learner, printer)


# Train and test
def train_and_test(network, trainer, train_source, test_source, minibatch_size,
        epoch_size, model_path, restore):

    input_map = {
        network['feature']: train_source["features"],
        network['gtb_in']: train_source["label"]
    }

<<<<<<< HEAD
    callback_frequenzy = 5

    #'index', 'average_error', 'cv_num_samples', and 'cv_num_minibatches'
    def safe_model_callback(index, average_error, cv_num_samples, cv_num_minibatches):
        callback_save_file = os.path.join(model_path, "after_" + str(callback_frequenzy*(index+1)) + "_epochs.model")
        network['output'].save(callback_save_file)
        print("Saved intermediate model to " + callback_save_file)
        return True
=======
    model_name = "checkpoint"

    test_config = TestConfig(source=test_source, mb_size=minibatch_size) if test_source else None
    checkpoint_config = CheckpointConfig(filename=os.path.join(model_path, model_name), 
                                           frequency=5000,
                                           preserve_all=True,
                                           restore=restore) if model_path else None
>>>>>>> 2789b1d2

    # Train all minibatches
    training_session(
        trainer=trainer, mb_source=train_source,
        model_inputs_to_streams=input_map,
        mb_size=minibatch_size,
        progress_frequency=epoch_size,
<<<<<<< HEAD
        checkpoint_config= CheckpointConfig(filename=os.path.join(model_path, "Checkpoint_YOLOv2"), restore=restore),
        test_config=TestConfig(source=test_source, mb_size=minibatch_size),
        cv_config=cntk.CrossValidationConfig(None, mb_size=par_minibatch_size, frequency=callback_frequenzy*par_epoch_size, callback=safe_model_callback)
=======
        checkpoint_config=checkpoint_config,
        test_config=test_config
>>>>>>> 2789b1d2
    ).train()


# Train and evaluate the network.
<<<<<<< HEAD
def yolov2_train_and_eval(network, image_file, gtb_file, num_quantization_bits=32, block_size=None,#3200,
                           warm_up=0,
                           minibatch_size=64, epoch_size=5000, max_epochs=1,
                           restore=False, log_to_file=None, num_mbs_per_log=None, gen_heartbeat=True):
=======
def yolov2_train_and_eval(network, 
                          train_image_file, train_gtb_file,
                          test_image_file, test_gtb_file,
                          num_quantization_bits=32, block_size=3200, warm_up=0,
                          minibatch_size=64, epoch_size=5000, max_epochs=1,
                          restore=True, log_to_file=None, num_mbs_per_log=None, gen_heartbeat=True):
>>>>>>> 2789b1d2
    _cntk_py.set_computation_network_trace_level(0)

    progress_printer = ProgressPrinter(
        freq=num_mbs_per_log if num_mbs_per_log is not None else int(epoch_size/10),
        tag='Training',
        log_to_file=log_to_file,
        rank=Communicator.rank(),
        gen_heartbeat=gen_heartbeat,
        num_epochs=max_epochs,
        test_freq=1)


    trainer = create_trainer(network, epoch_size, minibatch_size, num_quantization_bits, progress_printer, block_size, warm_up)
    train_source = create_image_mb_source(train_image_file, train_gtb_file, True, total_number_of_samples=max_epochs * epoch_size)
    if test_image_file or test_gtb_file:
        test_source = create_image_mb_source(test_image_file, test_gtb_file, False, total_number_of_samples=FULL_DATA_SWEEP)
    else:
        test_source = None
    train_and_test(network, trainer, train_source, test_source, minibatch_size,
            epoch_size, model_path, restore)

    return network['output']


if __name__ == '__main__':

    parser = argparse.ArgumentParser()

    #data_path = os.path.join(par_abs_path, "..", "..", "DataSets","Pascal", "mappings")
    data_path = os.path.join(par_abs_path, "..", "..", "DataSets", "Grocery")
    parser.add_argument('-datadir', '--datadir', help='Data directory where the ImageNet dataset is located',required=False, default=data_path)
    
    parser.add_argument('-trainimages', '--trainimages', help='File containing the images in ImageReader format',
                        required=False, default=None)
    parser.add_argument('-traingts', '--traingts', help='File containing the bounding boxes and labels in CTF format',
                        required=False, default=None)
    parser.add_argument('-testimages', '--testimages', help='File containing the images in ImageReader format',
                        required=False, default=None)
    parser.add_argument('-testgts', '--testgts', help='File containing the bounding boxes and labels in CTF format',
                        required=False, default=None)
    parser.add_argument('-outputdir', '--outputdir', help='Output directory for checkpoints and models', required=False,
                        default=None)
    parser.add_argument('-logdir', '--logdir', help='Log file', required=False, default=None)
    parser.add_argument('-n', '--num_epochs', help='Total number of epochs to train', type=int, required=False,
                        default=par_max_epochs)
    parser.add_argument('-m', '--minibatch_size', help='Minibatch size', type=int, required=False, default=par_minibatch_size)
    parser.add_argument('-e', '--epoch_size', help='Epoch size', type=int, required=False, default=par_epoch_size)
    parser.add_argument('-q', '--quantized_bits', help='Number of quantized bits used for gradient aggregation',
                        type=int, required=False, default='32')
    parser.add_argument('-r', '--restart',
                        help='Indicating whether to restart from scratch (instead of restart from checkpoint file by default)',
                        action='store_true')
    parser.add_argument('-d', '--devices', type=str, help="Specifies the devices for the individual workers. Negative numbers: CPU. Positive numbers: GPU Id.",
                        required=False, default=None)
    parser.add_argument('-b', '--block_samples', type=int,
                        help="Number of samples per block for block momentum (BM) distributed learner (if 0 BM learner is not used)",
                        required=False, default=None)
    parser.add_argument('-a', '--distributed_after', help='Number of samples to train with before running distributed',
                        type=int, required=False, default='0')

    args = vars(parser.parse_args())

    output_dir = None
    if args['outputdir'] is not None:
        output_dir = args['outputdir']
        model_path = args['outputdir'] + "/models"
    else:
        model_path = None

    log_dir = args['logdir']
    if args['devices'] is not None:
        # Setting one worker on GPU and one worker on CPU. Otherwise memory consumption is too high for a single GPU.
        dev = [int(d) for d in args['devices'].split(',')][Communicator.rank()]
        if dev>=0:
            dev = cntk.device.gpu(dev)
        else:
            dev = cntk.device.cpu()

        cntk.device.try_set_default_device(dev)

    data_path = args['datadir']

    train_image_file = args['trainimages']
    train_gt_file = args['traingts']
    if train_image_file is None or train_gt_file is None:
        if not os.path.isdir(data_path):
            raise RuntimeError("Directory %s does not exist" % data_path)
        train_image_file = os.path.join(data_path, par_train_data_file)
        train_gt_file = os.path.join(data_path, par_train_roi_file)

    test_image_file = args['testimages']
    test_gt_file = args['testgts']

    ####################################################################################################################
    model = yolo2.create_yolov2_net(par)

    image_input = input((par_num_channels, par_image_height, par_image_width), name="data")
    output = model(image_input)  # append model to image input

    # input for ground truth boxes
    num_gtb = par_max_gtbs
    gtb_input = input((num_gtb * 5))  # 5 for class, x,y,w,h

    if not par_boxes_centered:
        original_shape = gtb_input.shape
        new_shape = (num_gtb, 5)
        reshaped = reshape(gtb_input, new_shape)
        xy = reshaped[:,0:2]
        wh = reshaped[:,2:4]
        cls = reshaped[:,4:]
        center_xy = xy + wh*.5
        new_gtb = splice(xy,wh,cls,axis=1)
        gtb_transformed = reshape(new_gtb, gtb_input.shape)
    else:
        gtb_transformed = gtb_input


    from ErrorFunction import get_error
    mse = get_error(output, gtb_transformed, cntk_only=False)

    network = {
        'feature': image_input,
        'gtb_in': gtb_input,
        'mse': mse,
        'output': output,
        #'trainfunction': ud_tf
    }

    ####################################################################################################################

    try:
        nr_of_epoch = args['num_epochs']

        output = yolov2_train_and_eval(network, 
                                       train_image_file, train_gt_file,
                                       test_image_file, test_gt_file,
                                       max_epochs=nr_of_epoch,
                                       restore=not args['restart'],
                                       log_to_file=log_dir,
                                       num_mbs_per_log=50,
                                       num_quantization_bits=args['quantized_bits'],
                                       block_size=args['block_samples'],
                                       warm_up=args['distributed_after'],
                                       minibatch_size=args['minibatch_size'],
                                       epoch_size=args['epoch_size'],
                                       gen_heartbeat=True)

    finally:
        Communicator.finalize()
        print("Training finished!")

    if output is not None and output_dir is not None:
        save_path = os.path.join(output_dir, "YOLOv2.model")
        output.save(save_path)
        print("Saved model to " + save_path)<|MERGE_RESOLUTION|>--- conflicted
+++ resolved
@@ -68,24 +68,27 @@
         network['gtb_in']: train_source["label"]
     }
 
-<<<<<<< HEAD
+
     callback_frequenzy = 5
 
     #'index', 'average_error', 'cv_num_samples', and 'cv_num_minibatches'
     def safe_model_callback(index, average_error, cv_num_samples, cv_num_minibatches):
-        callback_save_file = os.path.join(model_path, "after_" + str(callback_frequenzy*(index+1)) + "_epochs.model")
+        if(Communicator.rank()!=0):return True
+        callback_save_file = os.path.join(model_path,
+                                          "after_" + str(callback_frequenzy * (index + 1)) + "_epochs.model")
+        print(Communicator.rank())
         network['output'].save(callback_save_file)
         print("Saved intermediate model to " + callback_save_file)
         return True
-=======
+
     model_name = "checkpoint"
 
+
     test_config = TestConfig(source=test_source, mb_size=minibatch_size) if test_source else None
-    checkpoint_config = CheckpointConfig(filename=os.path.join(model_path, model_name), 
+    checkpoint_config = CheckpointConfig(filename=os.path.join(model_path, model_name),
                                            frequency=5000,
                                            preserve_all=True,
                                            restore=restore) if model_path else None
->>>>>>> 2789b1d2
 
     # Train all minibatches
     training_session(
@@ -93,31 +96,19 @@
         model_inputs_to_streams=input_map,
         mb_size=minibatch_size,
         progress_frequency=epoch_size,
-<<<<<<< HEAD
         checkpoint_config= CheckpointConfig(filename=os.path.join(model_path, "Checkpoint_YOLOv2"), restore=restore),
-        test_config=TestConfig(source=test_source, mb_size=minibatch_size),
+        test_config=TestConfig(source=test_source, mb_size=minibatch_size) if test_source else None,
         cv_config=cntk.CrossValidationConfig(None, mb_size=par_minibatch_size, frequency=callback_frequenzy*par_epoch_size, callback=safe_model_callback)
-=======
-        checkpoint_config=checkpoint_config,
-        test_config=test_config
->>>>>>> 2789b1d2
     ).train()
 
 
 # Train and evaluate the network.
-<<<<<<< HEAD
-def yolov2_train_and_eval(network, image_file, gtb_file, num_quantization_bits=32, block_size=None,#3200,
-                           warm_up=0,
-                           minibatch_size=64, epoch_size=5000, max_epochs=1,
-                           restore=False, log_to_file=None, num_mbs_per_log=None, gen_heartbeat=True):
-=======
-def yolov2_train_and_eval(network, 
+def yolov2_train_and_eval(network,
                           train_image_file, train_gtb_file,
                           test_image_file, test_gtb_file,
                           num_quantization_bits=32, block_size=3200, warm_up=0,
                           minibatch_size=64, epoch_size=5000, max_epochs=1,
                           restore=True, log_to_file=None, num_mbs_per_log=None, gen_heartbeat=True):
->>>>>>> 2789b1d2
     _cntk_py.set_computation_network_trace_level(0)
 
     progress_printer = ProgressPrinter(

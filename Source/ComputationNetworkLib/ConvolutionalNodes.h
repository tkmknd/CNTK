--- conflicted
+++ resolved
@@ -53,26 +53,15 @@
 
 public:
     ConvolutionNodeBase(DEVICEID_TYPE deviceId, const wstring& name)
-<<<<<<< HEAD
-        : Base(deviceId, name), m_poolKind(PoolKind::None), m_transpose(false), m_ceilOutDim(false), m_maxTempMemSizeInSamples(0)
-=======
-        : Base(deviceId, name), m_poolKind(PoolKind::None), m_transpose(false), m_outputShape(TensorShape(0)), m_maxTempMemSizeInSamples(0)
->>>>>>> 52ebff65
+        : Base(deviceId, name), m_poolKind(PoolKind::None), m_transpose(false), m_outputShape(TensorShape(0)), m_ceilOutDim(false), m_maxTempMemSizeInSamples(0)
     {
     }
     ConvolutionNodeBase(DEVICEID_TYPE deviceId, const wstring& name, const TensorShape& kernelShape, const TensorShape& mapCount, const TensorShape& strideShape,
                         const std::vector<bool>& sharing, const std::vector<bool>& autoPadding, const TensorShape& lowerPad, const TensorShape& upperPad,
-<<<<<<< HEAD
-                        PoolKind poolKind, bool transpose, bool ceilOutDim, ImageLayoutKind imageLayout, size_t maxTempMemSizeInSamples)
-                        : Base(deviceId, name), m_kernelShape(kernelShape), m_mapCount(mapCount), m_stride(strideShape), m_sharing(sharing),
-                        m_autoPad(autoPadding), m_lowerPad(lowerPad), m_upperPad(upperPad), m_poolKind(poolKind), m_transpose(transpose),
-                        m_ceilOutDim(ceilOutDim), m_imageLayout(imageLayout), m_maxTempMemSizeInSamples(maxTempMemSizeInSamples)
-=======
-                        PoolKind poolKind, bool transpose, const TensorShape& outputShape, ImageLayoutKind imageLayout, size_t maxTempMemSizeInSamples)
+                        PoolKind poolKind, bool transpose, const TensorShape& outputShape, bool ceilOutDim, ImageLayoutKind imageLayout, size_t maxTempMemSizeInSamples)
                         : Base(deviceId, name), m_kernelShape(kernelShape), m_mapCount(mapCount), m_stride(strideShape), m_sharing(sharing),
                         m_autoPad(autoPadding), m_lowerPad(lowerPad), m_upperPad(upperPad), m_poolKind(poolKind), m_transpose(transpose), m_outputShape(outputShape), 
-                        m_imageLayout(imageLayout), m_maxTempMemSizeInSamples(maxTempMemSizeInSamples)
->>>>>>> 52ebff65
+                        m_ceilOutDim(ceilOutDim), m_imageLayout(imageLayout), m_maxTempMemSizeInSamples(maxTempMemSizeInSamples)
     {
     }
 
@@ -92,11 +81,8 @@
         fstream << (int32_t)m_imageLayout;
         fstream << m_maxTempMemSizeInSamples;
         fstream << m_transpose;
-<<<<<<< HEAD
+        m_outputShape.Save(fstream);
         fstream << m_ceilOutDim;
-=======
-        m_outputShape.Save(fstream); 
->>>>>>> 52ebff65
     }
 
     void Load(File& fstream, size_t modelVersion) override
@@ -127,11 +113,11 @@
         }
         if (modelVersion >= CNTK_MODEL_VERSION_20)
         {
-<<<<<<< HEAD
+            m_outputShape.Load(fstream); 
+        }
+        if (modelVersion >= CNTK_MODEL_VERSION_21)
+        {
             fstream >> m_ceilOutDim;
-=======
-            m_outputShape.Load(fstream); 
->>>>>>> 52ebff65
         }
     }
 
@@ -150,11 +136,8 @@
             node->m_upperPad = m_upperPad;
             node->m_poolKind = m_poolKind;
             node->m_transpose = m_transpose;
-<<<<<<< HEAD
+            node->m_outputShape = m_outputShape;
             node->m_ceilOutDim = m_ceilOutDim;
-=======
-            node->m_outputShape = m_outputShape; 
->>>>>>> 52ebff65
             node->m_imageLayout = m_imageLayout;
             node->m_maxTempMemSizeInSamples = m_maxTempMemSizeInSamples;
         }
@@ -247,13 +230,9 @@
     TensorShape m_lowerPad;
     TensorShape m_upperPad;
     PoolKind m_poolKind;
-<<<<<<< HEAD
-    bool m_transpose; // means de-convolution ...I think
+    bool m_transpose; 
+    TensorShape m_outputShape;
     bool m_ceilOutDim;
-=======
-    bool m_transpose; 
-    TensorShape m_outputShape; 
->>>>>>> 52ebff65
     ImageLayoutKind m_imageLayout;
     
     size_t m_maxTempMemSizeInSamples;
@@ -275,11 +254,8 @@
     using Base::m_upperPad;                 \
     using Base::m_poolKind;                 \
     using Base::m_transpose;                \
-<<<<<<< HEAD
+    using Base::m_outputShape;              \
     using Base::m_ceilOutDim;               \
-=======
-    using Base::m_outputShape;              \
->>>>>>> 52ebff65
     using Base::m_imageLayout;              \
     using Base::m_maxTempMemSizeInSamples;  \
     using Base::m_tempMatrixForward;        \
@@ -304,13 +280,8 @@
     }
     ConvolutionNode(DEVICEID_TYPE deviceId, const wstring& name, const TensorShape& kernelShape, const TensorShape& mapCount, const TensorShape& strideShape,
                     const std::vector<bool>& sharing, const std::vector<bool>& autoPadding, const TensorShape& lowerPad, const TensorShape& upperPad,
-<<<<<<< HEAD
-                    bool transpose, ImageLayoutKind imageLayout, size_t maxTempMemSizeInSamples)
-                    : Base(deviceId, name, kernelShape, mapCount, strideShape, sharing, autoPadding, lowerPad, upperPad, PoolKind::None, transpose, false, imageLayout, maxTempMemSizeInSamples),
-=======
                     bool transpose, const TensorShape &outputShape, ImageLayoutKind imageLayout, size_t maxTempMemSizeInSamples)
-                    : Base(deviceId, name, kernelShape, mapCount, strideShape, sharing, autoPadding, lowerPad, upperPad, PoolKind::None, transpose, outputShape, imageLayout, maxTempMemSizeInSamples),
->>>>>>> 52ebff65
+                    : Base(deviceId, name, kernelShape, mapCount, strideShape, sharing, autoPadding, lowerPad, upperPad, PoolKind::None, transpose, outputShape, false, imageLayout, maxTempMemSizeInSamples),
                     m_convolution2D(false)
     {
     }
@@ -835,11 +806,7 @@
     PoolingNode(DEVICEID_TYPE deviceId, const wstring& name, PoolKind pool, const TensorShape& kernelShape, const TensorShape& strideShape,
                 const std::vector<bool>& autoPadding, const TensorShape& lowerPad, const TensorShape& upperPad, bool ceilOutDim,
                 ImageLayoutKind imageLayout)
-<<<<<<< HEAD
-                : Base(deviceId, name, kernelShape, TensorShape(1), strideShape, vector<bool>{true}, autoPadding, lowerPad, upperPad, pool, false, ceilOutDim, imageLayout, 0)
-=======
-                : Base(deviceId, name, kernelShape, TensorShape(1), strideShape, vector<bool>{true}, autoPadding, lowerPad, upperPad, pool, false, TensorShape(0), imageLayout, 0)
->>>>>>> 52ebff65
+                : Base(deviceId, name, kernelShape, TensorShape(1), strideShape, vector<bool>{true}, autoPadding, lowerPad, upperPad, pool, false, TensorShape(0), ceilOutDim, imageLayout, 0)
     {
     }
     PoolingNode(const ScriptableObjects::IConfigRecordPtr configp)
@@ -961,11 +928,7 @@
     MaxUnpoolingNode(DEVICEID_TYPE deviceId, const wstring& name, const TensorShape& kernelShape, const TensorShape& strideShape,
                        const std::vector<bool>& autoPadding, const TensorShape& lowerPad, const TensorShape& upperPad,
                        ImageLayoutKind imageLayout)
-<<<<<<< HEAD
-                       : Base(deviceId, name, kernelShape, TensorShape(1), strideShape, vector<bool>{true}, autoPadding, lowerPad, upperPad, PoolKind::Max, true, false, imageLayout, 0)
-=======
-                       : Base(deviceId, name, kernelShape, TensorShape(1), strideShape, vector<bool>{true}, autoPadding, lowerPad, upperPad, PoolKind::Max, true, TensorShape(0), imageLayout, 0)
->>>>>>> 52ebff65
+                       : Base(deviceId, name, kernelShape, TensorShape(1), strideShape, vector<bool>{true}, autoPadding, lowerPad, upperPad, PoolKind::Max, true, TensorShape(0), false, imageLayout, 0)
     {
     }
     MaxUnpoolingNode(const ScriptableObjects::IConfigRecordPtr configp)

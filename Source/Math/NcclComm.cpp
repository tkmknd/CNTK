//
// Copyright (c) 2016-2017, NVIDIA CORPORATION. All rights reserved.
// Licensed under the MIT license. See LICENSE.md file in the project root for full license information.
//

#include "NcclComm.h"

#ifdef USE_NCCL
#include "GPUMatrix.h"
#include <nccl.h>
#include <cuda_runtime.h>

namespace Microsoft { namespace MSR { namespace CNTK {

// allows to write cudaFunction() || "error"   (CUDA runtime)
static void operator||(cudaError_t rc, const char *msg)
{
    if (rc != cudaSuccess)
        RuntimeError("%s: %s (cuda error %d)", msg, cudaGetErrorString(rc), (int) rc);
}

ncclRedOp_t ncclRedOpFromMpiOp(MPI_Op op)
{
    if (op == MPI_SUM) return ncclSum;
    else if (op == MPI_MAX) return ncclMax;
    else if (op == MPI_MIN) return ncclMin;
    else if (op == MPI_PROD) return ncclProd;
    else RuntimeError("Invalid MPI_Op");
}

NcclComm::NcclComm(int deviceId, const MPIWrapperPtr& mpi)
    : m_ncclComm(nullptr), m_stream(nullptr)
{
<<<<<<< HEAD
=======
    cudaDeviceSynchronize();
>>>>>>> bfe1d3c8
    size_t numRanks = mpi->NumNodesInUse();
    std::vector<int> allDevs(numRanks);
    std::vector<std::array<char, MPI_MAX_PROCESSOR_NAME>> allHosts(numRanks);
    std::array<char, MPI_MAX_PROCESSOR_NAME> procName {};
    int nameLen;
    MPI_Get_processor_name(procName.data(), &nameLen);
    mpi->Allgather(&deviceId, 1, MPI_INT, allDevs.data(), 1, MPI_INT);
    mpi->Allgather(procName.data(), MPI_MAX_PROCESSOR_NAME, MPI_CHAR, allHosts[0].data(), MPI_MAX_PROCESSOR_NAME, MPI_CHAR);

    for (size_t r = 0; r < numRanks; r++)
    {
        if (allDevs[r] == CPUDEVICE)
        {
            fprintf(stderr, "NcclComm: disabled, at least one rank using CPU device\n");
            return;
        }
<<<<<<< HEAD
        for (size_t s = 0; s<r; s++)
=======
        for (size_t s = 0; s < r; s++)
        {
>>>>>>> bfe1d3c8
            if (allHosts[r] == allHosts[s] && allDevs[r] == allDevs[s])
            {
                fprintf(stderr, "NcclComm: disabled, same device used by more than one rank\n");
                return;
            }
        }
    }

    ncclUniqueId ncclId;
    ncclResult_t res;

    if (mpi->IsMainNode())
    {
        res = ncclGetUniqueId(&ncclId);
        if (res != ncclSuccess)
            RuntimeError("NcclComm failed to obtain ncclUniqueId: %s", ncclGetErrorString(res));
    }

    mpi->Bcast(&ncclId, NCCL_UNIQUE_ID_BYTES, MPI_CHAR, 0);

    PrepareDevice(deviceId);
    res = ncclCommInitRank(&m_ncclComm, numRanks, ncclId, mpi->CurrentNodeRank());
    if (res != ncclSuccess)
<<<<<<< HEAD
        RuntimeError("NcclComm failed to initialize: %s", ncclGetErrorString(res));
=======
        RuntimeError("NcclComm failed to initialize: %s. Set the ENV \"NCCL_DEBUG=INFO\" for more information.", ncclGetErrorString(res));
>>>>>>> bfe1d3c8

    cudaStreamCreateWithFlags(&m_stream, cudaStreamDefault)
        || "cudaStreamCreateWithFlags failed";
    fprintf(stderr, "NcclComm: initialized\n");
}

NcclComm::~NcclComm()
{
    if (m_stream != nullptr)
        cudaStreamDestroy(m_stream);
    if (m_ncclComm != nullptr)
        ncclCommDestroy(m_ncclComm);
}

bool NcclComm::IsSupported()
{
    return m_ncclComm != nullptr;
}

void NcclComm::AllReduceImpl(void* inputbuffer, void *outputbuffer, size_t count, DataType dtype, MPI_Op op)
{
    ncclResult_t res;
    class NcclTypeLookup
    {
        ncclDataType_t ncclTypes[(int)DataType::COUNT];
    public:
        NcclTypeLookup()
        {
            ncclTypes[(int)DataType::FLOAT]  = ncclFloat;
            ncclTypes[(int)DataType::DOUBLE] = ncclDouble;
            ncclTypes[(int)DataType::INT]    = ncclInt;
        }
        ncclDataType_t Lookup(DataType dtype)
        {
            return ncclTypes[(int)dtype];
        }
    };

    static NcclTypeLookup s_ncclTypeLookup;

    res = ncclAllReduce(inputbuffer, outputbuffer, count, s_ncclTypeLookup.Lookup(dtype), ncclRedOpFromMpiOp(op), m_ncclComm, m_stream);

    if (res != ncclSuccess)
        RuntimeError("NcclComm ncclAllReduce failed: %s", ncclGetErrorString(res));
}

void NcclComm::BroadcastImpl(void* buffer, size_t count, MPI_Datatype dtype, int root)
{
    ncclResult_t res;
    if (dtype == MPI_CHAR)
    {
        res = ncclBcast(buffer, count, ncclChar, root, m_ncclComm, m_stream);
    }
    else
    {
        RuntimeError("NcclComm Broadcast supports Char type only");
    }
    if (res != ncclSuccess)
    {
        RuntimeError("NcclComm ncclBcast failed: %s", ncclGetErrorString(res));
    }
}

void NcclComm::Sync()
{
    cudaStreamSynchronize(m_stream) || "NcclComm: cudaStreamSynchronize failed";
}

}}} // end namespaces

#else // !USE_NCCL
namespace Microsoft { namespace MSR { namespace CNTK {

NcclComm::NcclComm(int /*deviceId*/, const MPIWrapperPtr& /*mpi*/) { }

NcclComm::~NcclComm() { }

bool NcclComm::IsSupported()
{
    return false;
}

void NcclComm::Sync() { }

}}} // end namespaces
#endif<|MERGE_RESOLUTION|>--- conflicted
+++ resolved
@@ -31,10 +31,7 @@
 NcclComm::NcclComm(int deviceId, const MPIWrapperPtr& mpi)
     : m_ncclComm(nullptr), m_stream(nullptr)
 {
-<<<<<<< HEAD
-=======
     cudaDeviceSynchronize();
->>>>>>> bfe1d3c8
     size_t numRanks = mpi->NumNodesInUse();
     std::vector<int> allDevs(numRanks);
     std::vector<std::array<char, MPI_MAX_PROCESSOR_NAME>> allHosts(numRanks);
@@ -51,12 +48,8 @@
             fprintf(stderr, "NcclComm: disabled, at least one rank using CPU device\n");
             return;
         }
-<<<<<<< HEAD
-        for (size_t s = 0; s<r; s++)
-=======
         for (size_t s = 0; s < r; s++)
         {
->>>>>>> bfe1d3c8
             if (allHosts[r] == allHosts[s] && allDevs[r] == allDevs[s])
             {
                 fprintf(stderr, "NcclComm: disabled, same device used by more than one rank\n");
@@ -80,11 +73,7 @@
     PrepareDevice(deviceId);
     res = ncclCommInitRank(&m_ncclComm, numRanks, ncclId, mpi->CurrentNodeRank());
     if (res != ncclSuccess)
-<<<<<<< HEAD
-        RuntimeError("NcclComm failed to initialize: %s", ncclGetErrorString(res));
-=======
         RuntimeError("NcclComm failed to initialize: %s. Set the ENV \"NCCL_DEBUG=INFO\" for more information.", ncclGetErrorString(res));
->>>>>>> bfe1d3c8
 
     cudaStreamCreateWithFlags(&m_stream, cudaStreamDefault)
         || "cudaStreamCreateWithFlags failed";

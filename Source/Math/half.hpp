--- conflicted
+++ resolved
@@ -26,7 +26,7 @@
     __CUDA_HOSTDEVICE__ half(const half& other) { __x = other.__x; }
     __CUDA_HOSTDEVICE__ half& operator=(const half& other) { __x = other.__x; return *this; }
     __CUDA_HOSTDEVICE__ half(half&& other) { *this = std::move(other); }
-    //__CUDA_HOSTDEVICE__ half& operator=(half&& other) { *this = std::move(other); return *this; }
+    __CUDA_HOSTDEVICE__ half& operator=(half&& other) { *this = std::move(other); return *this; }
 
     // convert from __half
     __CUDA_HOSTDEVICE__ half(const __half& other) : __half(other) {}
@@ -35,12 +35,7 @@
     // construction from build-in types
     __CUDA_HOSTDEVICE__ half(float f) {
 #ifndef __CUDA_ARCH__
-<<<<<<< HEAD
-        f;
-        __x = 0U; // fake: need to implement float to half conversion here
-=======
         float2halfbits(&f, &__x);
->>>>>>> 10b7d454
 #else
         *this = half(__float2half(f));
 #endif
@@ -48,12 +43,7 @@
 
     __CUDA_HOSTDEVICE__ half& operator=(float f) {
 #ifndef __CUDA_ARCH__
-<<<<<<< HEAD
-        f;
-        __x = 0U; return *this; // fake: need to implement float to half conversion here
-=======
         float2halfbits(&f, &__x); return *this;
->>>>>>> 10b7d454
 #else
         *this = half(__float2half(f)); return *this;
 #endif

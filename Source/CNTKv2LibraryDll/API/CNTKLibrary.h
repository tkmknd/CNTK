--- conflicted
+++ resolved
@@ -1794,12 +1794,9 @@
         ///
         CNTK_API std::wstring AsString() const;
 
-<<<<<<< HEAD
-=======
         ///
         /// Returns this Variable's timestamp.
         ///
->>>>>>> 36ff025f
         CNTK_API size_t CurrentValueTimeStamp() const;
 
     protected:

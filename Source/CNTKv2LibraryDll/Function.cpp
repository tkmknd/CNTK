//
// Copyright (c) Microsoft. All rights reserved.
// Licensed under the MIT license. See LICENSE.md file in the project root for full license information.
//

#include "stdafx.h"
#include "CNTKLibrary.h"
#include "PrimitiveFunction.h"
#include "CompositeFunction.h"
#include "BlockFunction.h"

using namespace Microsoft::MSR::CNTK;

namespace CNTK
{
    std::vector<Variable>& Function::InitOutputs()
    {
        std::call_once(m_outputsInitFlag, [this]() {
            std::vector<Variable> outputs;
            outputs.reserve(Function::MaxNumOutputs);
            InferOutputs(outputs);
            for (auto outputVar : outputs)
            {
                if (outputVar.IsOutput() && !outputVar.Owner())
                    outputVar.SetOwner(this);

                if (m_rootFunction == nullptr && outputVar.IsOutput() && outputVar.m_dataFields->m_ownerFunction == this)
                {
                    // in case of a primitive function, set uid of output vars to owner function uid + "_Output_" + output index.
                    outputVar.m_dataFields->m_uid = m_uid + L"_" + VariableKindName(outputVar.Kind()) + L"_" + std::to_wstring(m_outputs.size());
                }

                m_outputs.push_back(outputVar);
                if (m_outputs.back().m_outputComposite != nullptr)
                {
                    // Nuke the composite ptr to allow release of cyclic graphs.
                    m_outputs.back().m_outputComposite = nullptr;
                }
            }
        });

        return m_outputs;
    }

    std::vector<Variable>& Function::RawOutputs() const
    {
        return const_cast<Function*>(this)->InitOutputs();
    }

    std::shared_ptr<std::vector<Variable>> Function::InputsImpl(bool pythonOperandOrder) const
    {
        std::vector<Variable> inputs;

        const CompositeFunction* compositeFunction = dynamic_cast<const CompositeFunction*>(this);
        if (compositeFunction == nullptr)
        {
            // For the Times and TransposeTimes primitive functions, if we want the python operand order
            // then we need to reorder the operands as stored in m_inputs
            const PrimitiveFunction* primitiveFunction = dynamic_cast<const PrimitiveFunction*>(this);
            if (pythonOperandOrder && primitiveFunction && ((primitiveFunction->OpType() == PrimitiveOpType::Times) || (primitiveFunction->OpType() == PrimitiveOpType::TransposeTimes)))
            {
                assert(m_inputs.size() == 2);
                inputs = { m_inputs[1], m_inputs[0] };
            }
            else
            inputs = m_inputs;
        }
        else
            inputs = compositeFunction->DetermineInputs(pythonOperandOrder);

        return std::shared_ptr<std::vector<Variable>>(new std::vector<Variable>(std::move(inputs)), [](std::vector<Variable>* ptr) { delete ptr; });
    }

    Function::Function(const std::vector<Variable>& inputs, Dictionary&& functionConfig, const std::wstring& name, const std::wstring& uid)
        : Function(inputs, std::move(functionConfig), nullptr, name, uid)
    {}

    std::shared_ptr<std::vector<Variable>> Function::OutputsImpl() const
    {
        std::vector<Variable> outputs;
        std::shared_ptr<const Function> composite = IsComposite() ? this->shared_from_this() : AsComposite(const_cast<Function*>(this)->shared_from_this());
        for (auto& v : RawOutputs())
            outputs.push_back(v.CompositePreservingCopy(composite));

        return std::shared_ptr<std::vector<Variable>>(new std::vector<Variable>(std::move(outputs)), [](std::vector<Variable>* ptr) { delete ptr; });
    }

    Function::Function(const std::vector<Variable>& inputs, const std::wstring& name, const std::wstring& uid)
        : Function(inputs, Dictionary(), name, uid)
    {}

    Function::Function(const std::vector<Variable>& inputs, Dictionary&& functionConfig, const FunctionPtr& rootFunction, const std::wstring& name, const std::wstring& uid)
        : m_rootFunction(rootFunction), m_name(name), m_uid(uid), m_attributes(std::move(functionConfig))
    {
        for (auto inputVar : inputs)
        {
            m_inputs.push_back(inputVar);
            if (m_inputs.back().m_outputComposite != nullptr)
            {
                // Nuke the composite ptr to allow release of cyclic graphs.
                m_inputs.back().m_outputComposite = nullptr;
            }

            if (!inputVar.IsInput() &&
                !inputVar.IsOutput() &&
                !inputVar.IsParameter() &&
                !inputVar.IsConstant() &&
                !inputVar.IsPlaceholder())
            {
                InvalidArgument("Function input has invalid VariableKind!");
            }
        }
    }

    /*virtual*/ Function::~Function() {}

    BackPropStatePtr Function::Forward(const std::unordered_map<Variable, ValuePtr>& arguments,
                                       std::unordered_map<Variable, ValuePtr>& outputs,
                                       const DeviceDescriptor& computeDevice,
                                       const std::unordered_set<Variable>& outputsToRetainBackwardStateFor,
                                       const std::unordered_set<Variable>& inputsToExcludeGradientsFor)
    {
        auto compositeFunction = dynamic_cast<CompositeFunction*>(this);
        if (compositeFunction)
            return compositeFunction->Forward(arguments, outputs, computeDevice, outputsToRetainBackwardStateFor, inputsToExcludeGradientsFor);

        std::vector<ValuePtr> inputValues;
        auto functionInputs = Inputs();
        for (const auto& input : functionInputs)
        {
            ValuePtr inputValue;
            if (input.IsConstant())
                inputValue = MakeSharedObject<Value>(Constant(input).Value());
            else if (input.IsParameter())
                inputValue = MakeSharedObject<Value>(Parameter(input).Value());
            else
            {
                if (arguments.find(input) == arguments.end())
                    InvalidArgument("Function::Forward: No value specified for input variable (Name=%S, Uid=%S)", input.Name().c_str(), input.Uid().c_str());

                inputValue = arguments.at(input);
            }

            inputValues.push_back(inputValue);
        }

        return Forward(inputValues, outputs, computeDevice, outputsToRetainBackwardStateFor);
    }

    /*virtual*/ void Function::Backward(const BackPropStatePtr& /*state*/,
                                        const std::unordered_map<Variable, ValuePtr>& /*rootGradientValues*/,
                                        std::unordered_map<Variable, ValuePtr>& /*backPropagatedGradientValuesForInputs*/)
    {
        NOT_IMPLEMENTED;
    }

    void Function::SetName(const std::wstring& name)
    {
        if (!Name().empty() && !Internal::IsRenamingFunctionsAllowed())
            InvalidArgument("Function::SetName: Illegal to set name of a Function with an existing name (%S)", Name().c_str());

        m_name = name;
    }

    bool Function::IsBlock() const
    {
        auto blockFunction = dynamic_cast<const BlockFunction*>(this);
        return (blockFunction != nullptr);
    }

    FunctionPtr Function::BlockRoot() const
    {
        if (!IsBlock())
            InvalidArgument("Function::BlockRoot() cannot be called for a Function which is not a block");

        auto blockFunction = dynamic_cast<const BlockFunction*>(this);
        return blockFunction->Composite()->RootFunction();
    }

    std::shared_ptr<std::vector<std::pair<Variable, Variable>>> Function::BlockArgumentsMappingImpl() const
    {
        if (!IsBlock())
            InvalidArgument("Function::BlockArgumentsMapping() cannot be called for a Function which is not a block");

        auto blockFunction = dynamic_cast<const BlockFunction*>(this);
        return std::shared_ptr<std::vector<std::pair<Variable, Variable>>>(new std::vector<std::pair<Variable, Variable>>(std::move(blockFunction->CompositeArgumentsMap())), [](std::vector<std::pair<Variable, Variable>>* ptr) { delete ptr; });
    }

    /*static*/ void Function::ReplacePlaceholderInPlace(Variable& var,
                                                        const std::unordered_map<Variable, Variable>& placeholderReplacements,
                                                        std::unordered_set<Variable>& replacedPlaceholders)
    {
        if (var.IsPlaceholder())
        {
            auto placeholder = var;
            if (placeholderReplacements.find(placeholder) != placeholderReplacements.end())
            {
                var = placeholderReplacements.at(placeholder);
                replacedPlaceholders.insert(placeholder);

                // If shape or dynamic axes of the placeholder are known but unknown in the replacement, we update the replacement's shape/dynamic axes
                if (var.Shape().IsUnknown() && !placeholder.Shape().IsUnknown())
                    var.m_dataFields->m_shape = placeholder.Shape();

                if ((var.DynamicAxes() == Axis::UnknownDynamicAxes()) && (placeholder.DynamicAxes() != Axis::UnknownDynamicAxes()))
                    var.m_dataFields->m_dynamicAxes = placeholder.DynamicAxes();
            }
        }
    }

    // Placeholders can be replaced incrementally - i.e. not all placeholders need to replaced in one go.
    // The only requirement is that they must all be replaced before making any 'Forward' calls on the Function instance.
    /*virtual*/ void Function::ReplacePlaceholdersInPlace(const std::unordered_map<Variable, Variable>& placeholderReplacements,
                                                          std::unordered_set<const Function*>& visitedFunctions,
                                                          std::unordered_set<Variable>& replacedPlaceholders)
    {
        FunctionPtr primitiveRootFunction = shared_from_this();
        if (IsComposite())
        {
            primitiveRootFunction = RootFunction();
            primitiveRootFunction->ReplacePlaceholdersInPlace(placeholderReplacements, visitedFunctions, replacedPlaceholders);
        }
        else
        {
            visitedFunctions.insert(this);

            for (auto& inputVar : m_inputs)
            {
                ReplacePlaceholderInPlace(inputVar, placeholderReplacements, replacedPlaceholders);
                if (inputVar.m_outputComposite != nullptr)
                {
                    // Nuke the composite ptr to allow release of cyclic graphs.
                    inputVar.m_outputComposite = nullptr;
                }

                if (inputVar.IsOutput() && (visitedFunctions.find(inputVar.Owner().get()) == visitedFunctions.end()))
                    inputVar.Owner()->ReplacePlaceholdersInPlace(placeholderReplacements, visitedFunctions, replacedPlaceholders);
            }
        }

        auto primitiveRootFunctionPtr = dynamic_cast<const PrimitiveFunction*>(primitiveRootFunction.get());
        if (primitiveRootFunctionPtr && (primitiveRootFunctionPtr->OpType() == PrimitiveOpType::Combine))
        {
            // Combine's outputs are just a copy of its inputs and any replacements need to be properly 
            // reflected in the outputs as well
            for (auto& outputVar : InitOutputs())
                ReplacePlaceholderInPlace(outputVar, placeholderReplacements, replacedPlaceholders);
        }

        OnPlaceholdersReplaced(placeholderReplacements, replacedPlaceholders);
    }

    /*virtual*/ void Function::OnPlaceholdersReplaced(const std::unordered_map<Variable, Variable>& /*placeholderReplacements*/,
                                                      std::unordered_set<Variable>& /*replacedPlaceholders*/)
    {}

    bool Function::ValidateOrUpdateOutput(const Variable& currentOutputVar, const Variable& newOutputVar, bool alwaysUpdate)
    {
        bool updated = false;
        if (!alwaysUpdate)
        {
            if (!newOutputVar.Shape().IsUnknown() && (currentOutputVar.Shape() != newOutputVar.Shape()))
            {
                updated = true;
                currentOutputVar.m_dataFields->m_shape = newOutputVar.Shape();
            }

            if ((currentOutputVar.GetDataType() == DataType::Unknown) && (currentOutputVar.GetDataType() != newOutputVar.GetDataType()))
            {
                updated = true;
                currentOutputVar.m_dataFields->m_dataType = newOutputVar.GetDataType();
            }

            if ((currentOutputVar.DynamicAxes() == Axis::UnknownDynamicAxes()) && (currentOutputVar.DynamicAxes() != newOutputVar.DynamicAxes()))
            {
                updated = true;
                currentOutputVar.m_dataFields->m_dynamicAxes = newOutputVar.DynamicAxes();
            }

            if ((!newOutputVar.Shape().IsUnknown() && (currentOutputVar.Shape() != newOutputVar.Shape())) ||
                ((newOutputVar.GetDataType() != DataType::Unknown) && (currentOutputVar.GetDataType() != newOutputVar.GetDataType())) ||
                ((newOutputVar.DynamicAxes() != Axis::UnknownDynamicAxes()) && (currentOutputVar.DynamicAxes() != newOutputVar.DynamicAxes())))
            {
                InvalidArgument("Inconsistency in output variable shape, DataType or Dynamic axes computed after replaced placeholders vs. existing output properties, for the Recurrent Function");
            }
        }
        else
        {
            currentOutputVar.m_dataFields->m_shape = newOutputVar.Shape();
            currentOutputVar.m_dataFields->m_dataType = newOutputVar.GetDataType();
            currentOutputVar.m_dataFields->m_dynamicAxes = newOutputVar.DynamicAxes();
            updated = true;
        }

        if (currentOutputVar.Owner()->IsBlock())
            currentOutputVar.m_dataFields->m_blockFunctionVariableMapping = newOutputVar.BlockFunctionVariableMapping();

        return updated;
    }

    void Function::ValidateOrUpdateOutputs(std::unordered_map<const Function*, size_t>& visitedFunctions, bool& recurrentNodeOutputModified, std::vector<Variable>& outputsUsingNewInputs)
    {
        assert(visitedFunctions.find(this) == visitedFunctions.end());
        visitedFunctions[this] = 1;

        // Validate each of the inputs first
        for (auto input : m_inputs)
        {
            if (input.IsOutput())
            {
                auto owner = input.Owner().get();
                if (visitedFunctions.find(owner) == visitedFunctions.end())
                {
                    outputsUsingNewInputs.clear();
                    owner->ValidateOrUpdateOutputs(visitedFunctions, recurrentNodeOutputModified, outputsUsingNewInputs);
                }
                else
                    visitedFunctions[owner]++;
            }
        }

        outputsUsingNewInputs.clear();
        this->InferOutputs(outputsUsingNewInputs);
        auto currentOutputs = RawOutputs();
        for (size_t i = 0; i < currentOutputs.size(); ++i)
        {
            auto newOutputVar = outputsUsingNewInputs[i];
            auto currentOutputVar = currentOutputs[i];

            bool isRecurrent = (visitedFunctions[this] > 1);
            bool outputUpdated = ValidateOrUpdateOutput(currentOutputVar, newOutputVar, !isRecurrent);
            recurrentNodeOutputModified = recurrentNodeOutputModified || (isRecurrent && outputUpdated);
        }
    }

    void Function::Evaluate(const std::unordered_map<Variable, ValuePtr>& arguments,
                            std::unordered_map<Variable, ValuePtr>& outputs,
                            const DeviceDescriptor& computeDevice /*= DeviceDescriptor::UseDefaultDevice()*/)
    {
        Forward(arguments, outputs, computeDevice, {});
    }

    void Function::SaveModel(const std::wstring& modelFilePath)
    {
        Dictionary model = Serialize();
        auto stream = GetFstream(modelFilePath, false);
        *stream << model;
        stream->flush();
    }

    /*static*/ FunctionPtr Function::LoadModel(const std::wstring& modelFile, const DeviceDescriptor& computeDevice)
    {
        auto stream = GetFstream(modelFile, true);
        if (!Internal::IsLegacyModel(*stream))
        {
            Dictionary model;
            *stream >> model;
            return Function::Deserialize(model, computeDevice);
        }
        else
        {
            return Internal::LoadLegacyModel(modelFile, computeDevice);
        }
    }

    void Function::RestoreModel(const std::wstring& modelFilePath)
    {
        auto stream = GetFstream(modelFilePath, true);
        if (!Internal::IsLegacyModel(*stream))
        {
            Dictionary model;
            *stream >> model;
            RestoreFromCheckpoint(model);
            return;
        }

        auto loadedModelFunction = Internal::LoadLegacyModel(modelFilePath, DeviceDescriptor::CPUDevice());

        // TODO: Make sure that the loaded model is the same as the trainer's model through UID matching in the V2 format
        // TODO: For V1 format models make sure that the loaded model is isomorphic to the trainer's model
        auto loadedModelLeafVariables = loadedModelFunction->Inputs();
        auto trainerModelLeafVariables = Inputs();
        if (trainerModelLeafVariables.size() != loadedModelLeafVariables.size())
            InvalidArgument("The loaded model's leaf variables do not match the trainer model's leaf variables");

        std::map<std::wstring, Variable> loadedModelLeafVariablesMap;
        for (auto leafVar : loadedModelLeafVariables)
            loadedModelLeafVariablesMap[leafVar.Uid()] = leafVar;

        std::map<std::wstring, Variable> trainerModelLeafVariablesMap;
        for (auto leafVar : trainerModelLeafVariables)
            trainerModelLeafVariablesMap[leafVar.Uid()] = leafVar;

        // Remove the initial state inputs of PastValue and FutureValue functions from the maps if they are a scalar constant
        // since these are not part of the internal CNTK serialized computation graph
        std::function<void(const std::unordered_set<FunctionPtr>&, std::map<std::wstring, Variable>&)> RemovePastAndFutureValueInitialStateScalarConstants;
        RemovePastAndFutureValueInitialStateScalarConstants = [&RemovePastAndFutureValueInitialStateScalarConstants](const std::unordered_set<FunctionPtr>& allPrimitiveFunctions, std::map<std::wstring, Variable>& modelLeafVariableMap) {
            for (auto funcPtr : allPrimitiveFunctions)
            {
                auto primitiveFunction = dynamic_cast<const PrimitiveFunction*>(funcPtr.get());
                if ((primitiveFunction->OpType() == PrimitiveOpType::PastValue) || (primitiveFunction->OpType() == PrimitiveOpType::FutureValue))
                {
                    auto initialStateInput = primitiveFunction->Inputs()[1];
                    if (initialStateInput.IsConstant() && (initialStateInput.Shape().TotalSize() == 1))
                        modelLeafVariableMap.erase(initialStateInput.Uid());
                }
                else if (primitiveFunction->OpType() == PrimitiveOpType::Block)
                {
                    auto blockFunction = dynamic_cast<const BlockFunction*>(primitiveFunction);
                    auto blockComposite = dynamic_cast<const CompositeFunction*>(blockFunction->Composite().get());
                    RemovePastAndFutureValueInitialStateScalarConstants(blockComposite->m_allPrimitiveFunctions, modelLeafVariableMap);
                }
            }
        };

        auto loadedModelCompositeFunction = dynamic_cast<const CompositeFunction*>(loadedModelFunction.get());
        RemovePastAndFutureValueInitialStateScalarConstants(loadedModelCompositeFunction->m_allPrimitiveFunctions, loadedModelLeafVariablesMap);

        auto trainerModelCompositeFunction = dynamic_cast<CompositeFunction*>(this);
        RemovePastAndFutureValueInitialStateScalarConstants(trainerModelCompositeFunction->m_allPrimitiveFunctions, trainerModelLeafVariablesMap);

        // Now update the trainer's model parameters and constants with those from the loaded model
        for (auto nameVarPair : trainerModelLeafVariablesMap)
        {
            auto trainerModelLeafVar = nameVarPair.second;

            auto areVariablesEquivalent = [](const Variable& left, const Variable& right) {
                return Internal::AreEquivalent(left, right) && (left.Uid() == right.Uid());
            };

            auto correspondingLoadedModelVar = loadedModelLeafVariablesMap.at(trainerModelLeafVar.Uid());

            if (!areVariablesEquivalent(correspondingLoadedModelVar, trainerModelLeafVar))
                InvalidArgument("The loaded model's leaf variables do not match the trainer model's leaf variables");

            if ((trainerModelLeafVar.IsConstant() && !Constant(trainerModelLeafVar).Value()->IsReadOnly()) || trainerModelLeafVar.IsParameter())
            {
                auto trainerModelVarValue = trainerModelLeafVar.IsConstant() ? Constant(trainerModelLeafVar).Value() : Parameter(trainerModelLeafVar).Value();
                auto loadedModelVarValue = correspondingLoadedModelVar.IsConstant() ? Constant(correspondingLoadedModelVar).Value() : Parameter(correspondingLoadedModelVar).Value();
                trainerModelVarValue->CopyFrom(*loadedModelVarValue);
            }
        }

        trainerModelCompositeFunction->CopyState(*loadedModelCompositeFunction);
    }

    Variable GetCorrespondingOutputVariableFromClone(const Variable& cloneeOutput, const FunctionPtr& cloneeFunction, const FunctionPtr& clonedFunction)
    {
        size_t outputVarIndex = 0;
        for (auto output : cloneeFunction->RawOutputs())
        {
            if (output == cloneeOutput)
                break;

            outputVarIndex++;
        }

        return clonedFunction->RawOutputs()[outputVarIndex];
    }

    FunctionPtr Function::ReplacePlaceholder(const Variable& placeholderReplacement)
    {
        auto placeholders = Placeholders();
        if (placeholders.size() != 1)
            InvalidArgument("Function::ReplacePlaceholders called with a single replacement variable but this Function has %d placeholders", (int)placeholders.size());

        return ReplacePlaceholders({ { *(placeholders.begin()), placeholderReplacement } });
    }

    FunctionPtr Function::ReplacePlaceholders(const std::unordered_map<Variable, Variable>& placeholderReplacements)
    {
        std::unordered_set<const Function*> visitedFunctions;
        std::unordered_set<Variable> replacedPlaceholders;
        ReplacePlaceholdersInPlace(placeholderReplacements, visitedFunctions, replacedPlaceholders);

        // Validate/update the output shapes, data types etc. to reflect any changes
        // in inputs due to placeholder replacements
        std::unordered_map<const Function*, size_t> functionVisitCounts;

        // An arbitrary cap on changing output shape of recurrent nodes, to detect infinite inference loops
        const size_t maxNumValidationPassesAllowed = 128;
        bool recurrentNodeOutputModified = false;
        size_t numValidationPasses = 0;
        std::vector<Variable> outputVarBuffer;
        outputVarBuffer.reserve(Function::MaxNumOutputs);
        do
        {
            recurrentNodeOutputModified = false;
            functionVisitCounts.clear();
            RootFunction()->ValidateOrUpdateOutputs(functionVisitCounts, recurrentNodeOutputModified, outputVarBuffer);
            numValidationPasses++;
        } while (recurrentNodeOutputModified && (numValidationPasses < maxNumValidationPassesAllowed));

        if (numValidationPasses >= maxNumValidationPassesAllowed)
            LogicError("A recurrent node output shape change happened in max allowed (%d) successive validation passes indicating a potential infinite inference loop!", (int)numValidationPasses);

        for (auto replacementPair : placeholderReplacements)
        {
            if (replacedPlaceholders.find(replacementPair.first) == replacedPlaceholders.end())
                InvalidArgument("At least one of the placeholders specified for replacement was not found in the function");
        }

        return this->shared_from_this();
    }

    FunctionPtr Function::Clone(const FunctionPtr& clonee,
                                ParameterCloningMethod parameterCloneMethod,
                                const std::unordered_map<Variable, Variable>& replacements,
                                std::unordered_map<const Function*, FunctionPtr>& cloneMap,
                                std::unordered_map<Variable, Variable>& leafVariablesCloneMap,
                                std::unordered_map<Variable, Variable>& placeholderReplacements)
    {
        if (cloneMap.find(clonee.get()) != cloneMap.end())
            LogicError("Cloning an already visited Function");

        cloneMap[clonee.get()] = nullptr;

        std::unordered_map<Variable, Variable> cloneeToClonedInputMap;
        std::vector<Variable> inputs;
        auto cloneeInputs = clonee->Inputs();
        for (auto cloneeInput : cloneeInputs)
        {
            Variable clonedInput;
            if (replacements.find(cloneeInput) != replacements.end())
            {
                clonedInput = PlaceholderVariable(cloneeInput.Shape(), cloneeInput.DynamicAxes());
                placeholderReplacements[clonedInput] = replacements.at(cloneeInput);
            }
            else
                {
                // This is not a replacement. Lets create a fresh clone

                // Is it a leaf
                if (cloneeInput.IsInput() || cloneeInput.IsConstant() || cloneeInput.IsPlaceholder() || cloneeInput.IsParameter())
                {
                    if (leafVariablesCloneMap.find(cloneeInput) != leafVariablesCloneMap.end())
                        clonedInput = leafVariablesCloneMap.at(cloneeInput);
                    else
                    {
                        if (cloneeInput.IsParameter() || cloneeInput.IsConstant())
                        {
                            switch (parameterCloneMethod)
                            {
                            case ParameterCloningMethod::Clone:
                                clonedInput = cloneeInput.Clone();
                                leafVariablesCloneMap[cloneeInput] = clonedInput;
                                break;
                            case ParameterCloningMethod::Share:
                                clonedInput = cloneeInput;
                                break;
                            case ParameterCloningMethod::Freeze:
                                if (cloneeInput.IsParameter())
                                    clonedInput = Constant(Parameter(cloneeInput).Value(), cloneeInput.Name());
                                else
                                    clonedInput = Constant(Constant(cloneeInput).Value(), cloneeInput.Name());

                                leafVariablesCloneMap[cloneeInput] = clonedInput;
                                break;
                            default:
                                LogicError("Unknown ParameterCloningMethod");
                            }
                        }
                        else
                        {
                            clonedInput = cloneeInput.Clone();
                            leafVariablesCloneMap[cloneeInput] = clonedInput;
                        }
                    }
                }
                else
                {
                    assert(cloneeInput.IsOutput());

                    // If this is an already visited Function's output then we use a placeholder
                    if (cloneMap.find(cloneeInput.Owner().get()) != cloneMap.end())
                    {
                        if (cloneMap.at(cloneeInput.Owner().get()) == nullptr)
                        {
                            // See if we already created a placeholder for this already visited Function's output
                            auto existingPlaceholderReplacement = std::find_if(placeholderReplacements.begin(), placeholderReplacements.end(), [cloneeInput](const std::pair<Variable, Variable>& placeholderReplacement) {
                                return (placeholderReplacement.second == cloneeInput);
                            });

                            if (existingPlaceholderReplacement == placeholderReplacements.end())
                            {
                                clonedInput = PlaceholderVariable(cloneeInput.Shape(), cloneeInput.DynamicAxes());
                                placeholderReplacements[clonedInput] = cloneeInput;
                            }
                            else
                                clonedInput = existingPlaceholderReplacement->first;
                        }
                        else
                            clonedInput = GetCorrespondingOutputVariableFromClone(cloneeInput, cloneeInput.Owner(), cloneMap.at(cloneeInput.Owner().get()));
                    }
                    else
                    {
                        auto clonedFunction = Clone(cloneeInput.Owner(), parameterCloneMethod, replacements, cloneMap, leafVariablesCloneMap, placeholderReplacements);
                        clonedInput = GetCorrespondingOutputVariableFromClone(cloneeInput, cloneeInput.Owner(), clonedFunction);
                    }
                }
            }

            inputs.push_back(clonedInput);
            cloneeToClonedInputMap.insert({cloneeInput, clonedInput});
        }

        FunctionPtr clonedFunction;
        const BlockFunction* blockFunction = dynamic_cast<const BlockFunction*>(clonee.get());
        if (blockFunction)
        {
            auto cloneeComposite = blockFunction->Composite();
            auto clonedComposite = cloneeComposite->Clone(parameterCloneMethod, replacements);

            auto cloneeBlockCompositeArguments = cloneeComposite->Arguments();
            auto clonedBlockCompositeArguments = clonedComposite->Arguments();
            std::unordered_map<Variable, Variable> cloneeToClonedBlockCompositeArgumentsMap;
            for (size_t i = 0; i < cloneeBlockCompositeArguments.size(); ++i)
                cloneeToClonedBlockCompositeArgumentsMap.insert({ cloneeBlockCompositeArguments[i], clonedBlockCompositeArguments[i] });

            auto cloneeBlockCompositeArgumentsMap = blockFunction->BlockArgumentsMapping();
            std::vector<std::pair<Variable, Variable>> clonedBlockCompositeArgumentsMap;
            for (auto cloneeArgumentMapping : cloneeBlockCompositeArgumentsMap)
                clonedBlockCompositeArgumentsMap.push_back({ cloneeToClonedBlockCompositeArgumentsMap.at(cloneeArgumentMapping.first), cloneeToClonedInputMap.at(cloneeArgumentMapping.second) });

            clonedFunction = MakeSharedObject<BlockFunction>(std::move(clonedComposite), clonedBlockCompositeArgumentsMap, blockFunction->OpName(), Dictionary(blockFunction->Attributes()), blockFunction->Name());
        }
        else
            clonedFunction = clonee->Clone(inputs);

        cloneMap[clonee.get()] = clonedFunction;
        return clonedFunction;
    }

    FunctionPtr Function::Clone(ParameterCloningMethod parameterCloneMethod, const std::unordered_map<Variable, Variable>& replacements) const
    {
        const CompositeFunction* compositeFunction = dynamic_cast<const CompositeFunction*>(this);
        if (compositeFunction == nullptr)
            LogicError("Currently only cloning of composite functions is supported");

        std::unordered_map<const Function*, FunctionPtr> cloneMap;
        std::unordered_map<Variable, Variable> leafVariablesCloneMap;
        std::unordered_map<Variable, Variable> placeholderReplacements;
        auto clonedRootFunction = Function::Clone(compositeFunction->RootFunction(), parameterCloneMethod, replacements, cloneMap, leafVariablesCloneMap, placeholderReplacements);

        // Patch the values in the placeholderReplacements map with newly cloned Variables where applicable
        std::unordered_set<FunctionPtr> replacementClones;
        for (auto& varPair : placeholderReplacements)
        {
            if (varPair.second.IsOutput())
            {
                if (cloneMap.find(varPair.second.Owner().get()) != cloneMap.end())
                    placeholderReplacements[varPair.first] = GetCorrespondingOutputVariableFromClone(varPair.second, varPair.second.Owner(), cloneMap.at(varPair.second.Owner().get()));
                else
                {
                    // Check if any of the inputs or intermediate functions in the graph underneath the replacement
                    // are one of the cloned Functions or inputs; if so then we should clone the graph underneath
                    // this replacement too
                    std::unordered_set<FunctionPtr> visitedFunctions;
                    auto visitedLeaves = CompositeFunction::DetermineInputs(varPair.second.Owner(), visitedFunctions);
                    std::unordered_map<Variable, Variable> cloningReplacementsForPlaceholderReplacement;
                    for (auto visitedLeaf : visitedLeaves)
                    {
                        if (leafVariablesCloneMap.find(visitedLeaf) != leafVariablesCloneMap.end())
                            cloningReplacementsForPlaceholderReplacement[visitedLeaf] = leafVariablesCloneMap[visitedLeaf];
                    }

                    for (auto visitedFunction : visitedFunctions)
                    {
                        if (cloneMap.find(visitedFunction.get()) != cloneMap.end())
                        {
                            auto visitedFunctionOutputs = visitedFunction->RawOutputs();
                            for (auto visitedFunctionOutput : visitedFunctionOutputs)
                                cloningReplacementsForPlaceholderReplacement[visitedFunctionOutput] = GetCorrespondingOutputVariableFromClone(visitedFunctionOutput, visitedFunction, cloneMap.at(visitedFunction.get()));
                        }
                    }

                    if (!cloningReplacementsForPlaceholderReplacement.empty())
                    {
                        auto replacementToClone = AsComposite(varPair.second.Owner());
                        auto replacementClone = replacementToClone->Clone(parameterCloneMethod, cloningReplacementsForPlaceholderReplacement);
                        replacementClones.insert(replacementClone);
                        placeholderReplacements[varPair.first] = GetCorrespondingOutputVariableFromClone(varPair.second, varPair.second.Owner(), replacementClone->RootFunction());
                    }
                }
            }
            else
            {
                if (leafVariablesCloneMap.find(varPair.second) != leafVariablesCloneMap.end())
                    placeholderReplacements[varPair.first] = leafVariablesCloneMap.at(varPair.second);
            }
        }

        auto clonedComposite = AsComposite(clonedRootFunction, compositeFunction->Name());
        clonedComposite->ReplacePlaceholders(placeholderReplacements);
        return clonedComposite;
    }


    /*virtual*/ void Function::RestoreFromCheckpoint(const Dictionary& modelDictionary)
    {
        CompositeFunction* compositeFunction = dynamic_cast<CompositeFunction*>(this);
        if (compositeFunction == nullptr)
            InvalidArgument("Primitive (aka non-composite) Function instances cannot be restored from a checkpoint.");

        auto restoredFunction = Function::Deserialize(modelDictionary, DeviceDescriptor::CPUDevice());

        //TODO (backcompat): when loading a stale model we can still pass this test
        // by patching up restored functions on the fly during deserialization (e.g., by 
        // inserting an extra input for the sample count in case of BatchNorm).
        if (!Internal::AreEquivalent(shared_from_this(), restoredFunction))
            InvalidArgument("'This' function is not equivalent (isomorphic) to the function restored from a checkpoint.");

        auto parameters = Parameters();
        auto restoredParameters = restoredFunction->Parameters();

        assert(parameters.size() == restoredParameters.size());

        for (int i = 0; i < parameters.size(); i++)
        {
            assert(Internal::AreEquivalent(parameters[i], restoredParameters[i]));

            //TODO (backcompat): this test would fail if we were to load a stale model 
            // (i.e. saved before the sample count was added as an extra input to BatchNorm) into
            // a graph constructed using the updated API (i.e. the call to Constant ctor to intantiate 
            // the sample count will bump up the id counter and shift the whole uid sequence).

            // Additionally, to be super-safe, compare parameter UIDs.
            if (parameters[i].Uid() != restoredParameters[i].Uid())
            {
                 InvalidArgument("'This' function parameters and restored function parameters do not have identical UIDs.");
            }

            parameters[i].Value()->CopyFrom(*(restoredParameters[i].Value().get()));
        }

        auto restoredCompositeFunction = dynamic_cast<const CompositeFunction*>(restoredFunction.get());
        compositeFunction->CopyState(*restoredCompositeFunction);
    }

    /*static*/ FunctionPtr Function::Deserialize(const Dictionary& modelDictionary, const CNTK::DeviceDescriptor& device)
    {
        return CompositeFunction::Deserialize(modelDictionary, device);
    }

    void Function::PrintGraph() const
    {
        CompositeFunction::PreorderTraverseFunctions(RootFunction(), [](const FunctionPtr& function) {
        });
    }
<<<<<<< HEAD

    std::wstring Function::AsString() const
    {
        wstringstream wss;
        bool first = true;
        if (IsComposite())
            wss << "Composite(" << RootFunction()->OpName() << "): ";
        else
            wss << OpName() <<": ";
        bool reverse = Internal::IsReversingTensorShapesInErrorMessagesEnabled();
        for (auto arg : Arguments(reverse))
            wss << (first ? (first = false, "") : ", ") << arg.AsString();
        wss << " -> ";
        first = true;
        for (auto out : Outputs())
            wss << (first ? (first = false, "") : ", ") << out.AsString();
        return wss.str();
    }

=======
    
>>>>>>> 39228166
    FunctionPtr UnaryOp(PrimitiveOpType op, const Variable& operand, Dictionary&& opConfig, const std::wstring& name)
    {
        std::vector<Variable> operands = { operand };
        return AsComposite(MakeSharedObject<PrimitiveFunction>(op, operands, std::move(opConfig), name), name);
    }

    FunctionPtr Negate(const Variable& operand, const std::wstring& name)
    {
        return UnaryOp(PrimitiveOpType::Negate, operand, Dictionary(), name);
    }

    FunctionPtr Sigmoid(const Variable& operand, const std::wstring& name)
    {
        return UnaryOp(PrimitiveOpType::Sigmoid, operand, Dictionary(), name);
    }

    FunctionPtr Tanh(const Variable& operand, const std::wstring& name)
    {
        return UnaryOp(PrimitiveOpType::Tanh, operand, Dictionary(), name);
    }

    FunctionPtr Sin(const Variable& operand, const std::wstring& name)
    {
        return UnaryOp(PrimitiveOpType::Sin, operand, Dictionary(), name);
    }

    FunctionPtr Cos(const Variable& operand, const std::wstring& name)
    {
        return UnaryOp(PrimitiveOpType::Cos, operand, Dictionary(), name);
    }

    FunctionPtr ReLU(const Variable& operand, const std::wstring& name)
    {
        return UnaryOp(PrimitiveOpType::ReLU, operand, Dictionary(), name);
    }

    FunctionPtr Exp(const Variable& operand, const std::wstring& name)
    {
        return UnaryOp(PrimitiveOpType::Exp, operand, Dictionary(), name);
    }

    FunctionPtr Log(const Variable& operand, const std::wstring& name)
    {
        return UnaryOp(PrimitiveOpType::Log, operand, Dictionary(), name);
    }

    FunctionPtr Square(const Variable& operand, const std::wstring& name)
    {
        return ElementTimes(operand, operand, name);
    }

    FunctionPtr Sqrt(const Variable& operand, const std::wstring& name)
    {
        return UnaryOp(PrimitiveOpType::Sqrt, operand, Dictionary(), name);
    }

    FunctionPtr Round(const Variable& operand, const std::wstring& name)
    {
        return Floor(Plus(operand, Constant::Scalar(0.5f)), name);
    }

    FunctionPtr Floor(const Variable& operand, const std::wstring& name)
    {
        return UnaryOp(PrimitiveOpType::Floor, operand, Dictionary(), name);
    }

    FunctionPtr Ceil(const Variable& operand, const std::wstring& name)
    {
        return Negate(Floor(Negate(operand)), name);
    }

    FunctionPtr Abs(const Variable& operand, const std::wstring& name)
    {
        return UnaryOp(PrimitiveOpType::Abs, operand, Dictionary(), name);
    }

    FunctionPtr Reciprocal(const Variable& operand, const std::wstring& name)
    {
        return UnaryOp(PrimitiveOpType::Reciprocal, operand, Dictionary(), name);
    }

    FunctionPtr Softmax(const Variable& operand, const std::wstring& name)
    {
        return UnaryOp(PrimitiveOpType::Softmax, operand, Dictionary(), name);
    }

    FunctionPtr Hardmax(const Variable& operand, const std::wstring& name)
    {
        return UnaryOp(PrimitiveOpType::Hardmax, operand, Dictionary(), name);
    }

    FunctionPtr TransposeAxes(const Variable& operand, const Axis& axis1, const Axis& axis2, const std::wstring& name)
    {
        auto additionalProperties = Dictionary();
        additionalProperties[PrimitiveFunction::AttributeNameAxis1] = axis1;
        additionalProperties[PrimitiveFunction::AttributeNameAxis2] = axis2;
        return UnaryOp(PrimitiveOpType::TransposeAxes, operand, std::move(additionalProperties), name);
    }

    FunctionPtr Transpose(const Variable& operand, const std::wstring& name)
    {
        if (operand.Shape().Rank() <= 2)
            InvalidArgument("Transpose can already be called for 1D or 2D operands");

        return TransposeAxes(operand, Axis(0), Axis(1), name);
    }

    FunctionPtr Slice(const Variable& operand, const Axis& axis, int beginIndex, int endIndex, const std::wstring& name)
    {
        if (((endIndex > 0 && beginIndex >= 0) || (beginIndex < 0 && endIndex <= 0))
            && (endIndex - beginIndex) <= 0)
        {
            // range check only applies if both begin and end are from start or both are from end,
            // otherwise we can't determine anything without knowing the actual dimensions
            InvalidArgument("CNTK::Slice: endIndex (%d) - beginIndex (%d) must be a positive number", endIndex, beginIndex);
        }

        if (axis.IsStaticAxis())
            return Internal::Slice(operand, axis, beginIndex, endIndex, name);

        if (axis == Axis::DefaultBatchAxis())
            LogicError("Slice is currently unsupported along the batch axis");

        LogicError("CNTK::Slice: Invalid axis argument provided. To slice a sequence along its ordered dynamic axis use Sequence::Slice.");
    }

    FunctionPtr RandomSample(const Variable& operand, size_t numSamples, bool allowDuplicates, const std::wstring& name)
    {
        auto additionalProperties = Dictionary();
        additionalProperties[PrimitiveFunction::AttributeNameNumSamples] = numSamples;
        additionalProperties[PrimitiveFunction::AttributeNameAllowDuplicates] = allowDuplicates;

        return UnaryOp(PrimitiveOpType::RandomSample, operand, std::move(additionalProperties), name);
    }

    FunctionPtr RandomSampleInclusionFrequency(const Variable& operand, size_t numSamples, bool allowDuplicates, const std::wstring& name)
    {
        auto additionalProperties = Dictionary();
        additionalProperties[PrimitiveFunction::AttributeNameNumSamples] = numSamples;
        additionalProperties[PrimitiveFunction::AttributeNameAllowDuplicates] = allowDuplicates;

        return UnaryOp(PrimitiveOpType::RandomSampleInclusionFrequency, operand, std::move(additionalProperties), name);
    }

    FunctionPtr Dropout(const Variable& operand, double dropoutRate, const std::wstring& name)
    {
        auto additionalProperties = Dictionary();
        additionalProperties[PrimitiveFunction::AttributeNameDropoutRate] = dropoutRate;

        return UnaryOp(PrimitiveOpType::Dropout, operand, std::move(additionalProperties), name);
    }

    FunctionPtr Reshape(const Variable& operand, const NDShape& replacementShape, const Axis& beginAxis, const Axis& endAxis, const std::wstring& name)
    {
        if (!beginAxis.IsStaticAxis() || !endAxis.IsStaticAxis())
            LogicError("Reshape operation does not support reshaping dynamic axis");

        auto additionalProperties = Dictionary();
        additionalProperties[PrimitiveFunction::AttributeNameNewShape] = replacementShape;
        additionalProperties[PrimitiveFunction::AttributeNameBeginAxis] = beginAxis;
        additionalProperties[PrimitiveFunction::AttributeNameEndAxis] = endAxis;

        return UnaryOp(PrimitiveOpType::Reshape, operand, std::move(additionalProperties), name);
    }

    FunctionPtr BinaryOp(PrimitiveOpType op, const Variable& leftOperand, const Variable& rightOperand, Dictionary&& opConfig, const std::wstring& name)
    {
        std::vector<Variable> operands = { leftOperand, rightOperand };
        return AsComposite(MakeSharedObject<PrimitiveFunction>(op, operands, std::move(opConfig), name), name);
    }

    FunctionPtr Plus(const Variable& leftOperand, const Variable& rightOperand, const std::wstring& name)
    {
        return BinaryOp(PrimitiveOpType::Plus, leftOperand, rightOperand, Dictionary(), name);
    }

    FunctionPtr LogAddExp(const Variable& leftOperand, const Variable& rightOperand, const std::wstring& name)
    {
        return BinaryOp(PrimitiveOpType::LogPlus, leftOperand, rightOperand, Dictionary(), name);
    }

    FunctionPtr Minus(const Variable& leftOperand, const Variable& rightOperand, const std::wstring& name)
    {
        return BinaryOp(PrimitiveOpType::Minus, leftOperand, rightOperand, Dictionary(), name);
    }

    FunctionPtr ElementTimes(const Variable& leftOperand, const Variable& rightOperand, const std::wstring& name)
    {
        return BinaryOp(PrimitiveOpType::ElementTimes, leftOperand, rightOperand, Dictionary(), name);
    }

    FunctionPtr ElementDivide(const Variable& leftOperand, const Variable& rightOperand, const std::wstring& name)
    {
        return ElementTimes(leftOperand, Reciprocal(rightOperand), name);
    }

    FunctionPtr Equal(const Variable& leftOperand, const Variable& rightOperand, const std::wstring& name)
    {
        return BinaryOp(PrimitiveOpType::Equal, leftOperand, rightOperand, Dictionary(), name);
    }

    FunctionPtr NotEqual(const Variable& leftOperand, const Variable& rightOperand, const std::wstring& name)
    {
        return BinaryOp(PrimitiveOpType::NotEqual, leftOperand, rightOperand, Dictionary(), name);
    }

    FunctionPtr Less(const Variable& leftOperand, const Variable& rightOperand, const std::wstring& name)
    {
        return BinaryOp(PrimitiveOpType::Less, leftOperand, rightOperand, Dictionary(), name);
    }

    FunctionPtr LessEqual(const Variable& leftOperand, const Variable& rightOperand, const std::wstring& name)
    {
        return BinaryOp(PrimitiveOpType::LessEqual, leftOperand, rightOperand, Dictionary(), name);
    }

    FunctionPtr Greater(const Variable& leftOperand, const Variable& rightOperand, const std::wstring& name)
    {
        return BinaryOp(PrimitiveOpType::Greater, leftOperand, rightOperand, Dictionary(), name);
    }

    FunctionPtr GreaterEqual(const Variable& leftOperand, const Variable& rightOperand, const std::wstring& name)
    {
        return BinaryOp(PrimitiveOpType::GreaterEqual, leftOperand, rightOperand, Dictionary(), name);
    }

    FunctionPtr Times(const Variable& leftOperand, const Variable& rightOperand, size_t outputRank, int inferInputRankToMap, const std::wstring& name)
    {
        auto additionalProperties = Dictionary();
        additionalProperties[PrimitiveFunction::AttributeNameOutputRank] = outputRank;
        additionalProperties[PrimitiveFunction::AttributeNameInferInputRankToMap] = inferInputRankToMap;
        return BinaryOp(PrimitiveOpType::Times, leftOperand, rightOperand, std::move(additionalProperties), name);
    }

    FunctionPtr TransposeTimes(const Variable& leftOperand, const Variable& rightOperand, size_t outputRank /*= 1*/, const std::wstring& name)
    {
        auto additionalProperties = Dictionary();
        additionalProperties[PrimitiveFunction::AttributeNameOutputRank] = outputRank;
        return BinaryOp(PrimitiveOpType::TransposeTimes, leftOperand, rightOperand, std::move(additionalProperties), name);
    }

    FunctionPtr CosineDistance(const Variable& leftOperand, const Variable& rightOperand, const std::wstring& name)
    {
        return BinaryOp(PrimitiveOpType::CosDistance, leftOperand, rightOperand, Dictionary(), name);
    }

    FunctionPtr BinaryCrossEntropy(const Variable& prediction, const Variable& targets, const std::wstring& name)
    {
        std::vector<Variable> operands = { prediction, targets };
        return AsComposite(MakeSharedObject<PrimitiveFunction>(PrimitiveOpType::Logistic, operands, Dictionary(), name), name);
    }

    FunctionPtr WeightedBinaryCrossEntropy(const Variable& prediction, const Variable& targets, const Variable& weights, const std::wstring& name)
    {
        std::vector<Variable> operands = { prediction, targets, weights };
        return AsComposite(MakeSharedObject<PrimitiveFunction>(PrimitiveOpType::Logistic, operands, Dictionary(), name), name);
    }

    FunctionPtr LambdaRank(const Variable& prediction, const Variable& gains, const Variable& groupId, const std::wstring& name)
    {
        std::vector<Variable> operands = { prediction, gains, groupId };
        return AsComposite(MakeSharedObject<PrimitiveFunction>(PrimitiveOpType::LambdaRank, operands, Dictionary(), name), name);
    }

    FunctionPtr NDCGAt1(const Variable& prediction, const Variable& gains, const Variable& groupId, const std::wstring& name)
    {
        std::vector<Variable> operands = { prediction, gains, groupId };
        return AsComposite(MakeSharedObject<PrimitiveFunction>(PrimitiveOpType::NDCG, operands, Dictionary(), name), name);
    }

    FunctionPtr SquaredError(const Variable& prediction, const Variable& targets, const std::wstring& name)
    {
        auto predictionPlaceholder = PlaceholderVariable(L"prediction");
        auto targetPlaceholder = PlaceholderVariable(L"target");

        auto difference = Minus(predictionPlaceholder, targetPlaceholder);
        auto squaredDifference = ElementTimes(difference, difference);
        auto squaredErrorComposite = Internal::ReduceElements(squaredDifference, PrimitiveFunction::InternalSumReductionOpName, Axis::AllStaticAxes());

        return AsBlock(std::move(squaredErrorComposite), { { predictionPlaceholder, prediction }, { targetPlaceholder, targets } }, L"SquaredError", name);
    }

    FunctionPtr CrossEntropyWithSoftmax(const Variable& prediction, const Variable& labels, const Axis& axis, const std::wstring& name)
    {
        auto predictionPlaceholder = PlaceholderVariable(L"prediction");
        auto labelPlaceholder = PlaceholderVariable(L"label");
        FunctionPtr compositeCEWithSoftmax;
        if (axis == Axis(0))
            compositeCEWithSoftmax = Minus(ReduceLogSum(predictionPlaceholder, axis), TransposeTimes(labelPlaceholder, predictionPlaceholder));
        else
            compositeCEWithSoftmax = Minus(ReduceLogSum(predictionPlaceholder, axis), ReduceSum(ElementTimes(labelPlaceholder, predictionPlaceholder), axis));

        return AsBlock(std::move(compositeCEWithSoftmax), { { predictionPlaceholder, prediction }, { labelPlaceholder, labels } }, L"CrossEntropyWithSoftmax", name);
    }

    FunctionPtr ClassificationError(const Variable& prediction, const Variable& labels, size_t topN, const Axis& axis, const std::wstring& name)
    {
        if (topN == 0)
            InvalidArgument("ClassificationError: The topN argument must be > 0!");

        if (topN == 1)
        {
            auto predictionPlaceholder = PlaceholderVariable(L"prediction");
            auto labelPlaceholder = PlaceholderVariable(L"label");

            FunctionPtr classificationErrorComposite;
            if (axis == Axis(0))
                classificationErrorComposite = Minus(Constant::Scalar(1.0f), TransposeTimes(labelPlaceholder, Hardmax(predictionPlaceholder)));
            else
            {
                auto axMax = ReduceMax(predictionPlaceholder, axis);
                auto pred = Equal(predictionPlaceholder, axMax);
                auto wrongPred = NotEqual(labelPlaceholder, pred);
                auto axErr = ReduceSum(wrongPred, axis);
                auto capErr = GreaterEqual(axErr, Constant::Scalar(1.0f));
                classificationErrorComposite = ReduceMean(capErr, Axis::AllStaticAxes());
            }

            return AsBlock(std::move(classificationErrorComposite), { { predictionPlaceholder, prediction }, { labelPlaceholder, labels } }, L"ClassificationError", name);
        }
        else
        {
            if (axis != Axis(0))
                LogicError("ClassificationError along a specific axis does not support topN!");

            std::vector<Variable> operands = { prediction, labels, Constant::Scalar((float)topN) };
            return AsComposite(MakeSharedObject<PrimitiveFunction>(PrimitiveOpType::ClassificationError, operands, Dictionary(), name), name);
        }
    }

    FunctionPtr EditDistanceError(const Variable& prediction, const Variable& labels, float subPen, float delPen, float insPen, bool squashInputs, const vector<size_t>& tokensToIgnore, const std::wstring& name)
    {
        auto additionalProperties = Dictionary();
        additionalProperties[PrimitiveFunction::AttributeNameSubstitutionPenalty] = subPen;
        additionalProperties[PrimitiveFunction::AttributeNameDeletionPenalty] = delPen;
        additionalProperties[PrimitiveFunction::AttributeNameInsertionPenalty] = insPen;
        additionalProperties[PrimitiveFunction::AttributeNameSquashInputs] = squashInputs;
        additionalProperties[PrimitiveFunction::AttributeNameTokensToIgnore] = AsDictionaryValueVector(tokensToIgnore);

        return BinaryOp(PrimitiveOpType::EditDistanceError, prediction, labels, std::move(additionalProperties), name);
    }

    FunctionPtr PastValue(const Variable& operand, const Variable& initialState, size_t offset, const std::wstring& name)
    {
        auto additionalProperties = Dictionary();
        additionalProperties[PrimitiveFunction::AttributeNameOffset] = DictionaryValue(offset);
        return BinaryOp(PrimitiveOpType::PastValue, operand, initialState, std::move(additionalProperties), name);
    }

    FunctionPtr FutureValue(const Variable& operand, const Variable& initialState, size_t offset, const std::wstring& name)
    {
        auto additionalProperties = Dictionary();
        additionalProperties[PrimitiveFunction::AttributeNameOffset] = DictionaryValue(offset);
        return BinaryOp(PrimitiveOpType::FutureValue, operand, initialState, std::move(additionalProperties), name);
    }

    FunctionPtr ReduceSum(const Variable& operand, const std::wstring& name)
    {
        return UnaryOp(PrimitiveOpType::SumAll, operand, Dictionary(), name);
    }

    FunctionPtr ReduceSum(const Variable& operand, const Axis& axis, const std::wstring& name)
    {
        return Internal::ReduceElements(operand, PrimitiveFunction::InternalSumReductionOpName, axis, name);
    }

    FunctionPtr ReduceLogSum(const Variable& operand, const Axis& axis, const std::wstring& name)
    {
        return Internal::ReduceElements(operand, PrimitiveFunction::InternalLogSumReductionOpName, axis, name);
    }

    FunctionPtr ReduceMean(const Variable& operand, const Axis& axis, const std::wstring& name)
    {
        return Internal::ReduceElements(operand, PrimitiveFunction::InternalMeanReductionOpName, axis, name);
    }

    FunctionPtr ReduceMax(const Variable& operand, const Axis& axis, const std::wstring& name)
    {
        return Internal::ReduceElements(operand, PrimitiveFunction::InternalMaxReductionOpName, axis, name);
    }

    FunctionPtr ReduceMin(const Variable& operand, const Axis& axis, const std::wstring& name)
    {
        return Internal::ReduceElements(operand, PrimitiveFunction::InternalMinReductionOpName, axis, name);
    }

    FunctionPtr ReduceProd(const Variable& operand, const Axis& axis, const std::wstring& name)
    {
        return Internal::ReduceElements(operand, PrimitiveFunction::InternalProdReductionOpName, axis, name);
    }

    FunctionPtr PerDimMeanVarianceNormalize(const Variable& operand, const NDArrayViewPtr& mean, const NDArrayViewPtr& invStdDev, const std::wstring& name)
    {
        auto operandPlaceholder = PlaceholderVariable(L"operand");
        Constant meanVar(mean);
        Constant invStdDevVar(invStdDev);

        return AsBlock(std::move(ElementTimes(Minus(operandPlaceholder, meanVar), invStdDevVar)), { { operandPlaceholder, operand } }, L"PerDimMeanVarianceNormalize", name);
    }

    FunctionPtr Convolution(const Variable& convolutionMap,
                            const Variable& operand,
                            const NDShape& strides,
                            const std::vector<bool>& sharing,
                            const std::vector<bool>& autoPadding,
                            const NDShape& lowerPad,
                            const NDShape& upperPad,
                            bool transpose,
                            size_t maxTempMemSizeInSamples,
                            const std::wstring& name)
    {
        // Currently we require that the Convolution function's operand have a dynamic axis since otherwise
        // the internal implementation incorrectly infers the batch axis dimension by picking up the first axis as 
        // the sample shape and considering the rest to be part of the batch axis
        if (operand.DynamicAxes().empty())
            LogicError("Convolution currently requires the main operand to have dynamic axes");

        auto additionalProperties = Dictionary();
        additionalProperties[PrimitiveFunction::AttributeNameStrides] = strides;
        additionalProperties[PrimitiveFunction::AttributeNameSharing] = AsDictionaryValueVector(sharing);
        additionalProperties[PrimitiveFunction::AttributeNameAutoPadding] = AsDictionaryValueVector(autoPadding);
        additionalProperties[PrimitiveFunction::AttributeNameLowerPad] = lowerPad;
        additionalProperties[PrimitiveFunction::AttributeNameUpperPad] = upperPad;
        additionalProperties[PrimitiveFunction::AttributeNameTranspose] = transpose;
        additionalProperties[PrimitiveFunction::AttributeNameMaxTempMemSizeInSamples] = maxTempMemSizeInSamples;

        return BinaryOp(PrimitiveOpType::Convolution, convolutionMap, operand, std::move(additionalProperties), name);
    }

    FunctionPtr ROIPooling(const Variable& convolutionMap, const Variable& rois, const NDShape& roiOutputShape, const std::wstring& name/* = L""*/)
    {
        auto additionalProperties = Dictionary();
        additionalProperties[PrimitiveFunction::AttributeNameROIOutputShape] = roiOutputShape;
        return BinaryOp(PrimitiveOpType::ROIPooling, convolutionMap, rois, std::move(additionalProperties), name);
    }

    FunctionPtr Pooling(const Variable& operand,
                        PoolingType poolingType,
                        const NDShape& poolingWindowShape,
                        const NDShape& strides,
                        const std::vector<bool>& autoPadding,
                        const NDShape& lowerPad,
                        const NDShape& upperPad,
                        const std::wstring& name)
    {
        auto additionalProperties = Dictionary();
        additionalProperties[PrimitiveFunction::AttributeNamePoolingType] = (size_t)poolingType;
        additionalProperties[PrimitiveFunction::AttributeNamePoolingWindowShape] = poolingWindowShape;
        additionalProperties[PrimitiveFunction::AttributeNameStrides] = strides;
        additionalProperties[PrimitiveFunction::AttributeNameAutoPadding] = AsDictionaryValueVector(autoPadding);
        additionalProperties[PrimitiveFunction::AttributeNameLowerPad] = lowerPad;
        additionalProperties[PrimitiveFunction::AttributeNameUpperPad] = upperPad;

        return UnaryOp(PrimitiveOpType::Pooling, operand, std::move(additionalProperties), name);
    }

    FunctionPtr Unpooling(const Variable& operand,
                          const Variable& poolingInput,
                          PoolingType unpoolingType,
                          const NDShape& poolingWindowShape,
                          const NDShape& strides,
                          const std::vector<bool>& autoPadding,
                          const NDShape& lowerPad,
                          const NDShape& upperPad,
                          const std::wstring& name)
    {
        auto additionalProperties = Dictionary();
        additionalProperties[PrimitiveFunction::AttributeNamePoolingType] = (size_t)unpoolingType;
        additionalProperties[PrimitiveFunction::AttributeNameUnpoolingWindowShape] = poolingWindowShape;
        additionalProperties[PrimitiveFunction::AttributeNameStrides] = strides;
        additionalProperties[PrimitiveFunction::AttributeNameAutoPadding] = AsDictionaryValueVector(autoPadding);
        additionalProperties[PrimitiveFunction::AttributeNameLowerPad] = lowerPad;
        additionalProperties[PrimitiveFunction::AttributeNameUpperPad] = upperPad;

        std::vector<Variable> operands = { operand, poolingInput};
        return AsComposite(MakeSharedObject<PrimitiveFunction>(PrimitiveOpType::Unpooling, operands, std::move(additionalProperties), name), name);
    }

    FunctionPtr BatchNormalization(const Variable& operand,
                                   const Variable& scale,
                                   const Variable& bias,
                                   const Variable& runningMean,
                                   const Variable& runningInvStd,
                                   const Variable& runningSampleCount,
                                   bool spatial,
                                   double normalizationTimeConstant,
                                   double blendTimeConstant,
                                   double epsilon,
                                   bool useCuDNNEngine,
                                   const std::wstring& name)
    {
        auto additionalProperties = Dictionary();
        additionalProperties[PrimitiveFunction::AttributeNameSpatial] = spatial;
        additionalProperties[PrimitiveFunction::AttributeNameNormalizationTimeConstant] = normalizationTimeConstant;
        additionalProperties[PrimitiveFunction::AttributeNameBlendTimeConstant] = blendTimeConstant;
        additionalProperties[PrimitiveFunction::AttributeNameEpsilon] = epsilon;
        additionalProperties[PrimitiveFunction::AttributeNameUseCuDNNEngine] = useCuDNNEngine;

        std::vector<Variable> operands = { operand, scale, bias, runningMean, runningInvStd, runningSampleCount };
        return AsComposite(
            MakeSharedObject<PrimitiveFunction>(
                PrimitiveOpType::BatchNormalization, operands, std::move(additionalProperties), name),
                                         name);
    }

    FunctionPtr Clip(const Variable& operand, const Variable& min, const Variable& max, const std::wstring& name)
    {
        std::vector<Variable> operands = { operand, min, max };
        return AsComposite(MakeSharedObject<PrimitiveFunction>(PrimitiveOpType::Clip, operands, Dictionary(), name), name);
    }

    FunctionPtr ElementSelect(const Variable& condition, const Variable& leftOperand, const Variable& rightOperand, const std::wstring& name)
    {
        // TODO: If the condition is a scalar constant, we can just pass-through the appropriate operand
        std::vector<Variable> operands = { condition, leftOperand, rightOperand };
        return AsComposite(MakeSharedObject<PrimitiveFunction>(PrimitiveOpType::Select, operands, Dictionary(), name), name);
    }

    FunctionPtr Splice(const std::vector<Variable>& operands, const Axis& axis, const std::wstring& name)
    {
        auto additionalProperties = Dictionary();
        additionalProperties[PrimitiveFunction::AttributeNameAxis] = axis;

        std::vector<Variable> operandsCopy = operands;
        return AsComposite(MakeSharedObject<PrimitiveFunction>(PrimitiveOpType::Splice, operandsCopy, std::move(additionalProperties), name), name);
    }

    FunctionPtr Combine(const std::vector<Variable>& operands, const std::wstring& name)
    {
        return AsComposite(MakeSharedObject<PrimitiveFunction>(PrimitiveOpType::Combine, operands, Dictionary(), name), name);
    }

    FunctionPtr Alias(const Variable& operand, const std::wstring& name)
    {
        return UnaryOp(PrimitiveOpType::NoOp, operand, Dictionary(), name);
    }

    FunctionPtr AsBlock(FunctionPtr&& composite, const std::vector<std::pair<Variable, Variable>>& argumentsMap, const std::wstring& blockOpName, const std::wstring& blockName)
    {
        if (!composite->IsComposite())
            InvalidArgument("Block functions can only be created from a composite function");

        return AsComposite(MakeSharedObject<BlockFunction>(std::move(composite), argumentsMap, blockOpName, Dictionary(), blockName), blockName);
    }

    FunctionPtr AsComposite(const FunctionPtr& rootFunction, const std::wstring& name)
    {
        return rootFunction->IsComposite() ? rootFunction : CompositeFunction::Create(rootFunction, name);
    }

    FunctionPtr OptimizedRNNStack(const Variable& operand, const Variable& weights, size_t hiddenSize, size_t numLayers, bool bidirectional, const std::wstring& recurrentOp, const std::wstring& name)
    {
        auto additionalProperties = Dictionary();
        additionalProperties[PrimitiveFunction::AttributeNameHiddenSize] = hiddenSize;
        additionalProperties[PrimitiveFunction::AttributeNameNumLayers] = numLayers;
        additionalProperties[PrimitiveFunction::AttributeNameBidirectional] = bidirectional;
        additionalProperties[PrimitiveFunction::AttributeNameRecurrentOp] = recurrentOp;

        return BinaryOp(PrimitiveOpType::OptimizedRNNStack, operand, weights, std::move(additionalProperties), name);
    }

    FunctionPtr ELU(const Variable& operand, const std::wstring& name)
    {
        return UnaryOp(PrimitiveOpType::ELU, operand, Dictionary(), name);
    }

    FunctionPtr LeakyReLU(const Variable& operand, const std::wstring& name)
    {
        auto operandPlaceholder = PlaceholderVariable();
        auto lessThanZero = Less(operandPlaceholder, Constant::Scalar(operand.GetDataType(), 0.0));
        auto result = ElementSelect(lessThanZero,
            ElementTimes(Constant::Scalar(operand.GetDataType(), 0.01), operandPlaceholder),
            operandPlaceholder);

        return AsBlock(std::move(result), { { operandPlaceholder, operand } }, L"LeakyReLU", name);
    }

    FunctionPtr PReLU(const Variable& alpha, const Variable& operand, const std::wstring& name)
    {
        auto operandPlaceholder = PlaceholderVariable();
        auto lessThanZero = Less(operandPlaceholder, Constant::Scalar(operand.GetDataType(), 0.0));
        auto result = ElementSelect(lessThanZero,
            ElementTimes(alpha, operandPlaceholder),
            operandPlaceholder);

        return AsBlock(std::move(result), { { operandPlaceholder, operand } }, L"PReLU", name);
    }

    FunctionPtr Argmax(const Variable& operand, const Axis& axis, const std::wstring& name)
    {
        return Internal::ReduceElements(operand, PrimitiveFunction::InternalArgmaxReductionOpName, axis, name);
    }

    FunctionPtr Argmin(const Variable& operand, const Axis& axis, const std::wstring& name)
    {
        return Internal::ReduceElements(operand, PrimitiveFunction::InternalArgminReductionOpName, axis, name);
    }

    FunctionPtr StopGradient(const Variable& operand, const std::wstring& name)
    {
        return UnaryOp(PrimitiveOpType::StopGradient, operand, Dictionary(), name);
    }

    namespace Sequence
    {
        void VerifyIsSequence(const Variable& operand)
        {
            // The operand must have at least one dynamic axis
            if (operand.DynamicAxes().empty())
                InvalidArgument("A sequence function can only be applied on operands with at least one dynamic axis and whose first dynamic axis is ordered");
        }

        FunctionPtr IsFirst(const Variable& operand, const std::wstring& name)
        {
            auto operandPlaceholder = PlaceholderVariable(L"operand");
            return AsBlock(std::move(Internal::IsWithin(operandPlaceholder, 1)), { { operandPlaceholder, operand} }, L"Sequence::IsFirst", name);
        }

        FunctionPtr IsLast(const Variable& operand, const std::wstring& name)
        {
            auto operandPlaceholder = PlaceholderVariable(L"operand");
            return AsBlock(std::move(Internal::IsWithin(operandPlaceholder, -1)), { { operandPlaceholder, operand } }, L"Sequence::IsLast", name);
        }

        FunctionPtr Slice(const Variable& operand, int beginIndex, int endIndex, const std::wstring& name)
        {
            VerifyIsSequence(operand);

            if ((beginIndex == 0) && (endIndex == 0))
                return operand;

            auto operandPlaceholder = PlaceholderVariable(L"operand");

            auto beginFlagsLambda = [beginIndex, operandPlaceholder]() {
                return (beginIndex > 0) ? Minus(Constant::Scalar(1.0f), Internal::IsWithin(operandPlaceholder, beginIndex)) : Internal::IsWithin(operandPlaceholder, beginIndex);
            };

            auto endFlagsLambda = [endIndex, operandPlaceholder]() {
                return (endIndex > 0) ? Internal::IsWithin(operandPlaceholder, endIndex) : Minus(Constant::Scalar(1.0f), Internal::IsWithin(operandPlaceholder, endIndex));
            };

            FunctionPtr flags;
            if (beginIndex == 0)
                flags = endFlagsLambda();
            else if (endIndex == 0)
                flags = beginFlagsLambda();
            else
                flags = ElementTimes(beginFlagsLambda(), endFlagsLambda());

            int sliceLength = (endIndex - beginIndex);
            size_t multiplicativeFactor = (sliceLength > 0) ? 0 : 1;

            auto sliceComposite = Internal::Gather(operandPlaceholder, flags, std::make_pair(multiplicativeFactor, sliceLength));
            return AsBlock(std::move(sliceComposite), { { operandPlaceholder, operand } }, L"Sequence::Slice", name);
        }

        FunctionPtr First(const Variable& operand, const std::wstring& name)
        {
            return Sequence::Slice(operand, 0, 1, name);
        }

        FunctionPtr Last(const Variable& operand, const std::wstring& name)
        {
            return Sequence::Slice(operand, -1, 0, name);
        }

        FunctionPtr Where(const Variable& condition, const std::wstring& name)
        {
            return UnaryOp(PrimitiveOpType::Where, condition, Dictionary(), name);
        }

        FunctionPtr Gather(const Variable& operand, const Variable& condition, const std::wstring& name)
        {
            auto operandPlaceholder = PlaceholderVariable(L"operand");
            auto conditionPlaceholder = PlaceholderVariable(L"condition");
            return AsBlock(std::move(Internal::Gather(operandPlaceholder, conditionPlaceholder)), { { operandPlaceholder, operand }, { conditionPlaceholder, condition } }, L"Sequence::Gather", name);
        }

        FunctionPtr Gather(const Variable& operand, const Variable& condition, const std::pair<size_t, int>& newDerivedSequenceAxisScalingAndAdditiveFactor, const std::wstring& name)
        {
            auto operandPlaceholder = PlaceholderVariable(L"operand");
            auto conditionPlaceholder = PlaceholderVariable(L"condition");
            return AsBlock(std::move(Internal::Gather(operandPlaceholder, conditionPlaceholder, newDerivedSequenceAxisScalingAndAdditiveFactor)), { { operandPlaceholder, operand },{ conditionPlaceholder, condition } }, L"Sequence::Gather", name);
        }

        FunctionPtr Scatter(const Variable& operand, const Variable& condition, const std::wstring& name)
        {
            auto operandPlaceholder = PlaceholderVariable(L"operand");
            auto conditionPlaceholder = PlaceholderVariable(L"condition");
            return AsBlock(std::move(Internal::Scatter(operandPlaceholder, conditionPlaceholder)), { { operandPlaceholder, operand }, { conditionPlaceholder, condition } }, L"Sequence::Scatter", name);
        }

        FunctionPtr Scatter(const Variable& operand, const Variable& condition, const std::pair<size_t, int>& newDerivedSequenceAxisScalingAndAdditiveFactor, const std::wstring& name)
        {
            auto operandPlaceholder = PlaceholderVariable(L"operand");
            auto conditionPlaceholder = PlaceholderVariable(L"condition");
            return AsBlock(std::move(Internal::Scatter(operandPlaceholder, conditionPlaceholder, newDerivedSequenceAxisScalingAndAdditiveFactor)), { { operandPlaceholder, operand },{ conditionPlaceholder, condition } }, L"Sequence::Scatter", name);
        }

        FunctionPtr BroadcastAs(const Variable& operand, const Variable& broadcastAs, const std::wstring& name)
        {
            auto operandPlaceholder = PlaceholderVariable(L"operand");
            auto broadcastAsPlaceholder = PlaceholderVariable(L"broadcastAs");
#if 1       // from master, requires latest update to ReconcileDynamicAxes(), not sure if works correctly inside a recurrent loop
            return AsBlock(Internal::ReconcileDynamicAxes(operandPlaceholder, broadcastAsPlaceholder), { { operandPlaceholder, operand },{ broadcastAsPlaceholder, broadcastAs } }, L"Sequence::BroadcastAs", name);
#else
            // We broadcast using a PastValue() operation that is normally outside of a loop,
            // although it works inside the loop as well.
            // The PastValue() uses an "infinite" delay such that every single time step reaches outside
            // and gets the initial value, which is the value we want to broadcast.
            // PastValue() also requires a data input, which is a dummy since it will never ever be used.
            auto output = PastValue(Internal::ZeroesWithDynamicAxesLike(broadcastAsPlaceholder), /*initialState=*/ operandPlaceholder, /*offset=*/ INT_MAX);
            return AsBlock(std::move(output), { { operandPlaceholder, operand },{ broadcastAsPlaceholder, broadcastAs } }, L"Sequence::BroadcastAs", name);
#endif
        }

        FunctionPtr ReduceElements(const Variable& operand, const std::wstring& reductionOpName, const std::wstring& name)
        {
            if (reductionOpName == PrimitiveFunction::InternalSumReductionOpName)
                return Internal::ReduceElements(operand, reductionOpName, Axis::OperandSequenceAxis(), name);
            
            using namespace std::placeholders;

            std::function<FunctionPtr(const Variable& leftOperand, const Variable& rightOperand)> reductionFunctor;
            if (reductionOpName == PrimitiveFunction::InternalSumReductionOpName)
                reductionFunctor = std::bind(Plus, _1, _2, L"");
            else
                LogicError("%S reduction along dynamic axis is currently unsupported", reductionOpName.c_str());

            auto operandPlaceholder = PlaceholderVariable(L"operand");

            // We are reducing over a dynamic axis which is currently implemented using recurrence
            auto cumulativeSumFunctionPlaceholder = PlaceholderVariable(operand.Shape());
            auto prevAccumulatedValuesFunction = PastValue(cumulativeSumFunctionPlaceholder);
            auto cumulativeSumFunction = reductionFunctor(prevAccumulatedValuesFunction, operandPlaceholder);
            cumulativeSumFunction->ReplacePlaceholders({ { cumulativeSumFunctionPlaceholder, cumulativeSumFunction } });

            return AsBlock(Sequence::Slice(cumulativeSumFunction, -1, 0), { { operandPlaceholder, operand} }, L"Sequence::ReduceElements", name);
        }

        FunctionPtr ReduceSum(const Variable& operand, const std::wstring& name)
        {
            return ReduceElements(operand, PrimitiveFunction::InternalSumReductionOpName, name);
        }
    }

    namespace Internal
    {
        FunctionPtr IsWithin(const Variable& operand, int offset, const std::wstring& name)
        {
            Sequence::VerifyIsSequence(operand);

            if (offset == 0)
                InvalidArgument("CNTK::Sequence::IsWithin: The offset must be positive");

            if (offset > 0)
                return PastValue(Internal::ZeroesWithDynamicAxesLike(operand), Constant::Scalar(1.0f), offset, name);
            else
                return FutureValue(Internal::ZeroesWithDynamicAxesLike(operand), Constant::Scalar(1.0f), -offset, name);
        }

        FunctionPtr PackedIndex(const Variable& operand, const Variable& index, const std::wstring& name)
        {
            return BinaryOp(PrimitiveOpType::PackedIndex, operand, index, Dictionary(), name);
        }

        FunctionPtr GatherPacked(const Variable& operand, const Variable& packedIndex, const std::wstring& name)
        {
            return BinaryOp(PrimitiveOpType::GatherPacked, operand, packedIndex, Dictionary(), name);
        }

        FunctionPtr ScatterPacked(const Variable& operand, const Variable& packedIndex, const Variable& condition, const std::wstring& name)
        {
            std::vector<Variable> operands = { operand, packedIndex, condition };
            return AsComposite(MakeSharedObject<PrimitiveFunction>(PrimitiveOpType::ScatterPacked, operands, Dictionary(), name), name);
        }

        FunctionPtr ZeroesWithDynamicAxesLike(const Variable& operand)
        {
            return Internal::ReconcileDynamicAxes(Constant::Scalar(0.0f), operand/*acts as layout input*/);
        }

        FunctionPtr Where(const Variable& condition, const std::pair<size_t, int>& newDerivedSequenceAxisScalingAndAdditiveFactor, const std::wstring& name)
        {
            auto additionalProperties = Dictionary();
            additionalProperties[PrimitiveFunction::AttributeNameNewSequenceAxisLengthScalingFactor] = newDerivedSequenceAxisScalingAndAdditiveFactor.first;
            additionalProperties[PrimitiveFunction::AttributeNameNewSequenceAxisLengthAdditiveFactor] = newDerivedSequenceAxisScalingAndAdditiveFactor.second;
            return UnaryOp(PrimitiveOpType::Where, condition, std::move(additionalProperties), name);
        }

        FunctionPtr Gather(const Variable& operand, const Variable& condition, const std::wstring& name)
        {
            return Internal::GatherPacked(operand, Internal::PackedIndex(/*layout of*/ operand, Sequence::Where(condition)), name);
        }

        FunctionPtr Gather(const Variable& operand, const Variable& condition, const std::pair<size_t, int>& newDerivedSequenceAxisScalingAndAdditiveFactor, const std::wstring& name)
        {
            return Internal::GatherPacked(operand, Internal::PackedIndex(/*layout of*/ operand, Where(condition, newDerivedSequenceAxisScalingAndAdditiveFactor)), name);
        }

        FunctionPtr Scatter(const Variable& operand, const Variable& condition, const std::wstring& name)
        {
            return Internal::ScatterPacked(operand, Internal::PackedIndex(/*layout of*/ condition, Sequence::Where(condition)), /*layout of*/ condition, name);
        }

        FunctionPtr Scatter(const Variable& operand, const Variable& condition, const std::pair<size_t, int>& newDerivedSequenceAxisScalingAndAdditiveFactor, const std::wstring& name)
        {
            return Internal::ScatterPacked(operand, Internal::PackedIndex(/*layout of*/ condition, Where(condition, newDerivedSequenceAxisScalingAndAdditiveFactor)), /*layout of*/ condition, name);
        }

        FunctionPtr Slice(const Variable& operand, const Axis& axis, int beginIndex, int endIndex, const std::wstring& name)
        {
            auto additionalProperties = Dictionary();
            additionalProperties[PrimitiveFunction::AttributeNameAxis] = axis;
            additionalProperties[PrimitiveFunction::AttributeNameBeginIndex] = beginIndex;
            additionalProperties[PrimitiveFunction::AttributeNameEndIndex] = endIndex;

            return UnaryOp(PrimitiveOpType::Slice, operand, std::move(additionalProperties), name);
        }

        FunctionPtr ReduceElements(const Variable& operand, const std::wstring& reductionOpName, const Axis& axis, const std::wstring& name)
        {
            if (axis == Axis::DefaultBatchAxis())
                LogicError("Reduction is currently unsupported along the batch axis only");

            if (axis.IsStaticAxis() ||
                (axis == Axis::AllStaticAxes()) ||
                (axis == Axis::AllAxes()) ||
                ((reductionOpName == PrimitiveFunction::InternalSumReductionOpName) && (axis == Axis::OperandSequenceAxis())))
            {
                auto additionalProperties = Dictionary();
                additionalProperties[PrimitiveFunction::AttributeNameAxis] = axis;
                additionalProperties[PrimitiveFunction::AttributeNameReductionOpName] = reductionOpName;
                return UnaryOp(PrimitiveOpType::ReduceElements, operand, std::move(additionalProperties), name);
            }

            LogicError("CNTK::ReduceElements: Invalid axis argument provided. To reduce a sequence along its ordered dynamic axis use Sequence::ReduceElements.");
        }

        FunctionPtr ReconcileDynamicAxes(const Variable& operand, const Variable& axesAsOperand, const std::wstring& name)
        {
            // TODO: In V1 graph generation, ReconcileDynamicAxis() should be treated like a no-op if the axis is known to be the same.
            //       E.g. used for seq2seq.
            return BinaryOp(PrimitiveOpType::ReconcileDynamicAxis, operand, axesAsOperand, Dictionary(), name);
        }
   }
}<|MERGE_RESOLUTION|>--- conflicted
+++ resolved
@@ -747,7 +747,6 @@
         CompositeFunction::PreorderTraverseFunctions(RootFunction(), [](const FunctionPtr& function) {
         });
     }
-<<<<<<< HEAD
 
     std::wstring Function::AsString() const
     {
@@ -767,9 +766,6 @@
         return wss.str();
     }
 
-=======
-    
->>>>>>> 39228166
     FunctionPtr UnaryOp(PrimitiveOpType op, const Variable& operand, Dictionary&& opConfig, const std::wstring& name)
     {
         std::vector<Variable> operands = { operand };

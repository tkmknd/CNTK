--- conflicted
+++ resolved
@@ -1,393 +1,3 @@
-<<<<<<< HEAD
-// BrainScriptEvaluator.h -- execute what's given in a config file
-
-// TODO: abstract this out from BrainScript --> ConfigurableObjects.h, merged with BrainScriptObjects.h
-// This is to allow alternate parsers and glue languages such as Python or .Net.
-// The only interdependency with BrainScript currently is through TextLocation.
-// -> replace TextLocation with a lambda fail() that is called to report errors.
-// That lambda would be set by BrainScript, but in a different way by different glue integrations.
-// Consumers of this should, instad of calling GetLocation(), call Fail() on that object.
-// Where we now pass a location to a derived expression, we'd now instead pass on that lambda itself.
-// This is only needed for our magic understanding of ComputationNode.
-
-#pragma once
-
-#include "Basics.h"
-#include "BrainScriptParser.h"
-#include "BrainScriptObjects.h"
-#include <memory>   // for shared_ptr
-
-namespace Microsoft { namespace MSR { namespace BS {
-
-    using namespace std;
-    using namespace msra::strfun;   // for wstrprintf()
-    using namespace Microsoft::MSR::CNTK;
-
-    // error object
-
-    class EvaluationError : public ConfigError
-    {
-    public:
-        EvaluationError(const wstring & msg, TextLocation where) : ConfigError(msg, where) { }
-        /*Configerror::*/ const wchar_t * kind() const { return L"evaluating"; }
-    };
-
-    // =======================================================================
-    // ConfigValuePtr -- shared pointer to a config value
-    // =======================================================================
-
-    // A ConfigValuePtr holds the value of a configuration variable.
-    //  - specifically, it holds a shared_ptr to a strongly typed C++ object
-    //  - ConfigValuePtrs are immutable when consumed.
-    //
-    // All configuration values, that is, values that can be held by a ConfigValuePtr, derive from BS::Object.
-    // To get a shared_ptr<T> of an expected type T, type-cast the ConfigValuePtr to it.
-    // To get the value of a copyable type like T=double or wstring, type-cast to T directly.
-    //
-    // ConfigValuePtrs are evaluated on-demand upon first retrieval:
-    //  - initially, a ConfigValuePtr would hold a Thunk; that is, a lambda that computes (resolves) the value
-    //  - upon first use, the Thunk is invoked to compute the value, which will then *replace* the Thunk
-    //  - any consumer of a ConfigValuePtr will only ever see the resolved value, since any access for consumption will force it to be resolved
-    //  - a resolved ConfigValuePtr is immutable
-    //
-    // On-demand evaluation is critical to the semantics of this entire configuration system.
-    // A configuration is but one big expression (of nested records), but some evaluations cause side effects (such as saving a model), and some expressions may not even be in use at all.
-    // Thus, we must use on-demand evaluation in order to ensure that side effects are only executed when desired.
-    //
-    // Further, to ensure a Thunk is executed at most once (otherwise we may get the same side-effect multiple times),
-    // an unresolved ConfigValuePtr can only live in a single place. This means,
-    //  - an unresolved ConfigValuePtr (i.e. one holding a Thunk) cannot be copied (while resolved ones are immutable and can be copied freely)
-    //  - it can be moved (std::move()) during creation
-    //  - after creation, it should only live in a known location from which it can be retrieved; specifically:
-    //     - ConfigRecord entries
-    //     - ConfigArrays elements
-    //     - ConfigLambdas (default values of named arguments)
-
-    // TODO: separate this out from BrainScript to an interface that still does type casts--possible?
-    class ConfigValuePtr : public shared_ptr<Object>
-    {
-        TextLocation location;      // in source code
-        wstring expressionName;     // the expression name reflects the path to reach this expression in the (possibly dynamically macro-expanded) expression tree. Used for naming ComputationNodes.
-
-        // Thunk for resolving a value. This Object represents a function that returns a ConfigValuePtr; call to resolve a deferred value
-        class Thunk : public Object
-        {
-            function<ConfigValuePtr()> f;   // the function to compute the value
-            bool currentlyResolving;        // set during resolution phase, to detect circular references
-            TextLocation location;          // in source code
-        public:
-            Thunk(function<ConfigValuePtr()> f, TextLocation location) : f(f), location(location), currentlyResolving(false) { }
-            ConfigValuePtr ResolveValue()
-            {
-                if (currentlyResolving)                 // detect circular references (infinite recursion)
-                    throw EvaluationError(L"circular reference (expression to compute identifier's value uses the identifier's value)", location);
-                currentlyResolving = true;              // can't run from inside ourselves
-                return f();
-                // no need to reset currentlyResolving because this object gets replaced and thus deleted anyway
-            }
-        };
-        Thunk * GetThunk() const { return dynamic_cast<Thunk*>(get()); }    // get Thunk object or nullptr if already resolved
-    public:
-
-        // --- assignment and copy/move constructors
-
-        ConfigValuePtr() {} // (formally needed somehow)
-        ConfigValuePtr(const shared_ptr<Object> & p, TextLocation location, const wstring & expressionName) : shared_ptr<Object>(p), location(location), expressionName(expressionName) { }
-        //ConfigValuePtr(const function<ConfigValuePtr()> & f, TextLocation location, const wstring & expressionName) : shared_ptr<Object>(make_shared<Thunk>(f, location)), location(location), expressionName(expressionName) { }
-        static ConfigValuePtr MakeThunk(const function<ConfigValuePtr()> & f, TextLocation location, const wstring & expressionName)
-        {
-            return ConfigValuePtr(make_shared<Thunk>(f, location), location, expressionName);
-            //return ConfigValuePtr(f, location, expressionName);
-        }
-        // TODO: somehow the constructor overload from Thunk function fails to compile, so for now use MakeThunk instead
-
-        ConfigValuePtr(const ConfigValuePtr & other) { *this = other; }
-        ConfigValuePtr(ConfigValuePtr && other) { *this = move(other); }
-        void operator=(const ConfigValuePtr & other)
-        {
-            if (other.GetThunk())       // unresolved ConfigValuePtrs are not copyable, only movable
-                Microsoft::MSR::CNTK::LogicError("ConfigValuePtr::operator=() on unresolved object; ConfigValuePtr is not assignable until resolved");
-            (shared_ptr<Object>&)*this = other;
-            location = other.location;
-            expressionName = other.expressionName;
-        }
-        void operator=(ConfigValuePtr && other)
-        {
-            location = move(other.location);
-            expressionName = move(other.expressionName);
-            (shared_ptr<Object>&)*this = move(other);
-        }
-
-        // --- retrieving values by type cast
-
-        // access as a reference, that is, as a shared_ptr<T>   --use this for Objects
-        template<typename T> operator shared_ptr<T>() const { return AsPtr<T>(); }
-        // access as a (const & to) value  --use this for primitive types (also works to get a const wstring & from a String)
-        template<typename T> operator T() const { return AsRef<T>(); }
-        // Linux gcc barfs on this ^^ for 'us = (double)((wstring)arg).size();' due to some ambiguity error (while it works fine with Visual Studio).
-        // If you encounter this, instead say 'us = (double)((wstring&)arg).size();' with a &
-        operator double() const { return AsRef<Double>(); }
-        operator float() const { return (float) AsRef<Double>(); }
-        operator bool() const { return AsRef<Bool>(); }
-        template<typename INT> INT AsInt() const
-        {
-            double val = AsRef<Double>();
-            INT ival = (INT)val;
-            const wchar_t * type = L"size_t";
-            const char * t = typeid(INT).name(); t;
-            // TODO: there is some duplication of type checking; can we unify that?
-            if (ival != val)
-                throw EvaluationError(wstrprintf(L"expected expression of type %ls instead of floating-point value %f", type, val), location);
-            return ival;
-        }
-        operator size_t() const { return AsInt<size_t>(); }
-        operator int() const { return AsInt<int>(); }
-
-        // --- access functions
-
-        template<class C>
-        bool Is() const
-        {
-            EnsureIsResolved();
-            const auto p = dynamic_cast<C*>(get());
-            return p != nullptr;
-        }
-        template<class C>
-        const C & AsRef() const     // returns reference to what the 'value' member. Configs are considered immutable, so return a const&
-        {
-            // TODO: factor these lines into a separate function
-            // Note: since this returns a reference into 'this', you must keep the object you call this on around as long as you use the returned reference
-            EnsureIsResolved();
-            //const C * wanted = (C *) nullptr; const auto * got = get(); wanted; got;   // allows to see C in the debugger
-            const auto p = dynamic_cast<C*>(get());
-            if (p == nullptr)   // TODO: can we make this look the same as TypeExpected in BrainScriptEvaluator.cpp? We'd need the type name
-                throw EvaluationError(L"config member has wrong type (" + msra::strfun::utf16(typeid(*get()).name()) + L"), expected a " + TypeId<C>(), location);
-            return *p;
-        }
-        template<class C>
-        shared_ptr<C> AsPtr() const     // returns a shared_ptr cast to the 'value' member
-        {
-            EnsureIsResolved();
-            const auto p = dynamic_pointer_cast<C>(*this);
-            if (!p)             // TODO: can we make this look the same as TypeExpected in BrainScriptEvaluator.cpp? We'd need the type name
-                throw EvaluationError(L"config member has wrong type (" + msra::strfun::utf16(typeid(*get()).name()) + L"), expected a " + TypeId<C>(), location);
-            return p;
-        }
-
-        // --- properties
-
-        const char * TypeName() const { return typeid(*get()).name(); }
-        TextLocation GetLocation() const { return location; }
-        const wstring & GetExpressionName() const{ return expressionName;  }
-        // TODO: ^^ it seems by saving the name in the ConfigValuePtr itself, we don't gain anything; maybe remove again in the future
-
-        // --- methods for resolving the value
-
-        const ConfigValuePtr & ResolveValue() const   // (this is const but mutates the value if it resolves)
-        {
-            // call this when a a member might be as-of-yet unresolved, to evaluate it on-demand
-            // get() is a pointer to a Thunk in that case, that is, a function object that yields the value
-            const auto thunkp = GetThunk();   // is it a Thunk?
-            if (thunkp)                             // value is a Thunk: we need to resolve
-            {
-                const auto value = thunkp->ResolveValue();      // completely replace ourselves with the actual result. This also releases the Thunk object
-                const_cast<ConfigValuePtr&>(*this) = value;
-                ResolveValue();                     // allow it to return another Thunk...
-            }
-            return *this;                           // return ourselves so we can access a value as p_resolved = p->ResolveValue()
-        }
-        void EnsureIsResolved() const
-        {
-            if (GetThunk())
-                Microsoft::MSR::CNTK::LogicError("ConfigValuePtr: unexpected access to unresolved object; ConfigValuePtrs can only be accessed after resolution");
-        }
-    };  // ConfigValuePtr
-
-    // use this for primitive values, double and bool
-    template<typename T> static inline ConfigValuePtr MakePrimitiveConfigValuePtr(const T & val, TextLocation location, const wstring & exprPath)
-    {
-        return ConfigValuePtr(make_shared<BoxOf<Wrapped<T>>>(val), location, exprPath);
-    }
-
-    // -----------------------------------------------------------------------
-    // IConfigRecord -- config record
-    // Inside BrainScript, this would be a BS::ConfigRecord, but outside of the
-    // evaluator, we will only pass it through this interface, to allow for
-    // extensibility (e.g. Python interfacing).
-    // Also, Objects themselves can expose this interface to make something accessible.
-    // -----------------------------------------------------------------------
-
-    struct IConfigRecord   // any class that exposes config can derive from this
-    {
-        virtual const ConfigValuePtr & operator()(const wstring & id, wstring message = L"") const = 0; // e.g. config(L"arg", L"arg is the argument to this function")
-        virtual const ConfigValuePtr & operator[](const wstring & id) const { return operator()(id); }  // e.g. confRec[L"message"]
-        virtual const ConfigValuePtr * Find(const wstring & id) const = 0;                              // returns nullptr if not found
-        virtual vector<wstring> GetMemberIds() const = 0;                                               // returns the names of all members in this record (but not including parent scopes)
-    };
-
-    // -----------------------------------------------------------------------
-    // ConfigRecord -- collection of named config values
-    // -----------------------------------------------------------------------
-
-    class ConfigRecord : public Object, public IConfigRecord      // all configuration arguments to class construction, resolved into ConfigValuePtrs
-    {
-        // change to ContextInsensitiveMap<ConfigValuePtr>
-        map<wstring, ConfigValuePtr> members;
-        IConfigRecordPtr parentScope;           // we look up the chain
-        ConfigRecord() { }                      // forbidden (private) to instantiate without a scope
-    public:
-
-        // --- creation phase
-
-        ConfigRecord(IConfigRecordPtr parentScope) : parentScope(parentScope) { }
-        void Add(const wstring & id, TextLocation idLocation/*text location of the identifier*/, const ConfigValuePtr & value) { members[id] = value; idLocation; }
-        void Add(const wstring & id, TextLocation idLocation, ConfigValuePtr && value) { members[id] = move(value); idLocation; } // use this for unresolved ConfigPtrs
-
-        // --- usage phase
-
-        // regular lookup: just use record[id] or record(id, L"helpful message what 'id' does")
-        // Any unresolved value is resolved at this time, as it is being consumed. Only after resolving a ConfigValuePtr, it can be copied.
-        const ConfigValuePtr & /*IConfigRecord::*/operator()(const wstring & id, wstring message) const   // e.g. confRec(L"name", L"This specifies the object's internal name.")
-        {
-            const auto memberIter = members.find(id);
-            if (memberIter != members.end())
-                return memberIter->second.ResolveValue();   // resolve upon access
-            if (parentScope)
-                return (*parentScope)[id];                  // not found but have parent: look it up there
-            // failed: shown an error
-            if (message.empty())
-                throw EvaluationError(L"required parameter '" + id + L"' not found", TextLocation());
-            else
-                throw EvaluationError(L"required parameter '" + id + L"' not found. " + message, TextLocation());
-        }
-        const ConfigValuePtr * /*IConfigRecord::*/Find(const wstring & id) const         // returns nullptr if not found
-        {
-            auto memberIter = members.find(id);
-            if (memberIter == members.end())
-                if (parentScope)
-                    return parentScope->Find(id);
-                else
-                    return nullptr;
-            else
-                return &memberIter->second.ResolveValue();
-        }
-        // get member ids; use this when you intend to consume all record entries and do not know the names
-        // Note that unlike Find() and operator[], which return parent matches, this only returns entries in this record.
-        virtual vector<wstring> /*IConfigRecord::*/GetMemberIds() const
-        {
-            vector<wstring> ids;
-            for (auto & member : members)
-                ids.push_back(member.first);
-            return ids;
-        }
-    };
-    typedef shared_ptr<ConfigRecord> ConfigRecordPtr;
-    // TODO: can ConfigRecordPtr be IConfigRecordPtr?
-
-    // create a runtime object from its type --general case
-    // There can be specializations of this that instantiate objects that do not take ConfigRecords or involve mapping like ComputationNode.
-    template<typename C>
-    shared_ptr<Object> MakeRuntimeObject(const IConfigRecordPtr config)
-    {
-        return make_shared<C>(config);
-    }
-
-    // -----------------------------------------------------------------------
-    // ConfigArray -- an array of config values
-    // -----------------------------------------------------------------------
-
-    // an array is just a vector of config values
-    class ConfigArray : public Object
-    {
-        vector<ConfigValuePtr> values;
-        int firstIndex;
-        // TODO: get rid of this function, only used in one place
-        const ConfigValuePtr & GetElemRef(int index, TextLocation indexLocation) const
-        {
-            if (index < firstIndex || index >= firstIndex + values.size())
-                throw EvaluationError(L"index out of bounds", indexLocation);
-            return values[(size_t)(index - firstIndex)].ResolveValue(); // resolve upon access
-        }
-    public:
-        ConfigArray() : firstIndex(0) { }
-        ConfigArray(int firstIndex, vector<ConfigValuePtr> && values) : firstIndex(firstIndex), values(move(values)) { }
-        pair<int, int> GetIndexRange() const { return make_pair(firstIndex, firstIndex+(int)values.size()-1); }
-        // building the array from expressions: append an element or an array
-        void Append(ConfigValuePtr value) { values.push_back(value); }
-        void Append(const ConfigArray & other) { values.insert(values.end(), other.values.begin(), other.values.end()); }
-        // get element at index, including bounds check
-        const ConfigValuePtr & At(int index, TextLocation indexLocation) const { return GetElemRef(index, indexLocation); }
-    };
-    typedef shared_ptr<ConfigArray> ConfigArrayPtr;
-
-    // -----------------------------------------------------------------------
-    // ConfigLambda -- a lambda
-    // -----------------------------------------------------------------------
-
-    class ConfigLambda : public Object
-    {
-    public:
-        typedef map<wstring, ConfigValuePtr> NamedParams;   // TODO: maybe even not use a typedef, just use the type
-    private:
-        // the function itself is a C++ lambda
-        function<ConfigValuePtr(vector<ConfigValuePtr> &&, NamedParams &&, const wstring & exprName)> f;
-        // inputs. This defines the interface to the function. Very simple in our case though.
-        // We pass rvalue references because that allows to pass Thunks.
-        vector<wstring> paramNames;             // #parameters and parameter names (names are used for naming expressions only)
-        NamedParams namedParams;   // lists named parameters with their default values. Named parameters are optional and thus always must have a default.
-    public:
-        template<typename F>
-        ConfigLambda(vector<wstring> && paramNames, NamedParams && namedParams, const F & f) : paramNames(move(paramNames)), namedParams(move(namedParams)), f(f) { }
-        size_t GetNumParams() const { return paramNames.size(); }
-        const vector<wstring> & GetParamNames() const { return paramNames; }    // used for expression naming
-        // what this function does is call f() held in this object with the given arguments except optional arguments are verified and fall back to their defaults if not given
-        // The arguments are rvalue references, which allows us to pass Thunks, which is important to allow stuff with circular references like CNTK's DelayedNode.
-        ConfigValuePtr Apply(vector<ConfigValuePtr> && args, NamedParams && namedArgs, const wstring & exprName)
-        {
-            NamedParams actualNamedArgs;
-            // actualNamedArgs is a filtered version of namedArgs that contains all optional args listed in namedParams,
-            // falling back to their default if not given in namedArgs.
-            // On the other hand, any name in namedArgs that is not found in namedParams should be rejected.
-            for (const auto & namedParam : namedParams)
-            {
-                const auto & id = namedParam.first;                         // id of expected named parameter
-                const auto valuei = namedArgs.find(id);                     // was such parameter passed?
-                if (valuei == namedArgs.end())                              // named parameter not passed
-                {                                                           // if not given then fall back to default
-                    auto f = [&namedParam]()                                // we pass a lambda that resolves it upon first use, in our original location
-                    {
-                        return namedParam.second.ResolveValue();
-                    };
-                    actualNamedArgs[id] = move(ConfigValuePtr::MakeThunk(f, namedParam.second.GetLocation(), exprName));
-                }
-                else                                                        // named parameter was passed
-                    actualNamedArgs[id] = move(valuei->second);             // move it, possibly remaining unresolved
-                // BUGBUG: we should pass in the location of the identifier, not that of the expression
-            }
-            for (const auto & namedArg : namedArgs)   // make sure there are no extra named args that the macro does not take
-                if (namedParams.find(namedArg.first) == namedParams.end())
-                    throw EvaluationError(L"function does not have an optional argument '" + namedArg.first + L"'", namedArg.second.GetLocation());
-            return f(move(args), move(actualNamedArgs), exprName);
-        }
-        // TODO: define an overload that takes const & for external users (which will then take a copy and pass it on to Apply &&)
-    };
-    typedef shared_ptr<ConfigLambda> ConfigLambdaPtr;
-
-    // -----------------------------------------------------------------------
-    // functions exposed by this module
-    // TODO: This is the only thing that should stay in an actual BrainScriptEvaluator.h.
-    // -----------------------------------------------------------------------
-
-    // understand and execute from the syntactic expression tree
-    ConfigValuePtr Evaluate(ExpressionPtr);     // evaluate the expression tree
-    void Do(ExpressionPtr e);                   // evaluate e.do
-    shared_ptr<Object> EvaluateField(ExpressionPtr e, const wstring & id);  // for experimental CNTK integration
-
-    // some simple tests
-    void SomeTests();
-
-}}} // end namespaces
-=======
 // BrainScriptEvaluator.h -- execute what's given in a config file
 
 #pragma once
@@ -416,5 +26,4 @@
     // some simple tests
     void SomeTests();
 
-}}} // end namespaces
->>>>>>> 5ec80fb0
+}}} // end namespaces
# Copyright (c) Microsoft. All rights reserved.

# Licensed under the MIT license. See LICENSE.md file in the project root
# for full license information.
# ==============================================================================

import os
import zipfile
from shutil import copyfile

envvar = 'CNTK_EXTERNAL_TESTDATA_SOURCE_DIRECTORY'

# Generic helper to read data from 'CNTK_EXTERNAL_TESTDATA_SOURCE_DIRECTORY' to local machine
# One should use this helper when copying code is needed
# TODO: Update the other data loaders to reuse this code
def _data_copier(src_files, dst_files):
    src_files = [os.path.normpath(os.path.join((os.environ[envvar]), \
                    *src_file.split("/"))) for src_file in src_files]
                    
    dst_files = [os.path.normpath(os.path.join(os.path.dirname(os.path.abspath(os.getcwd())), \
                    *dst_file.split("/"))) for dst_file in dst_files]                
    
    if not len(src_files) == len(dst_files):
        raise Exception('The length of src and dst should be same')
        
    for src_dst_file in zip(src_files, dst_files):
        # Note index 0 is the source and index 1 is destination
        if not os.path.isfile(src_dst_file[1]):
            # copy from backup location
            print("Copying file from: ", src_dst_file[0])
            print("Copying file to: ", src_dst_file[1])
            copyfile( src_dst_file[0], src_dst_file[1])
        else:
            print("Reusing cached file", src_dst_file[1])    

def prepare_CIFAR10_data(): 
    base_path = os.path.join(os.path.dirname(os.path.abspath(__file__)),
                             *"../../../../Examples/Image/DataSets/CIFAR-10".split("/"))
    base_path = os.path.normpath(base_path)

    # If {train,test}_map.txt don't exist locally, copy to local location
    if not (os.path.isfile(os.path.join(base_path, 'train_map.txt')) and os.path.isfile(os.path.join(base_path, 'test_map.txt'))): 
        # copy from backup location 
        base_path_bak = os.path.join(os.environ[envvar],
                                     *"Image/CIFAR/v0/cifar-10-batches-py".split("/"))
        base_path_bak = os.path.normpath(base_path_bak)
        
        copyfile(os.path.join(base_path_bak, 'train_map.txt'), os.path.join(base_path, 'train_map.txt'))
        copyfile(os.path.join(base_path_bak, 'test_map.txt'), os.path.join(base_path, 'test_map.txt'))
        if not os.path.isdir(os.path.join(base_path, 'cifar-10-batches-py')): 
            os.mkdir(os.path.join(base_path, 'cifar-10-batches-py'))
        copyfile(os.path.join(base_path_bak, 'data.zip'), os.path.join(base_path, 'cifar-10-batches-py', 'data.zip'))
        copyfile(os.path.join(base_path_bak, 'CIFAR-10_mean.xml'), os.path.join(base_path, 'CIFAR-10_mean.xml'))
    return base_path

def prepare_ImageNet_data():
    base_path = os.path.join(os.path.dirname(os.path.abspath(__file__)),
                             *"../../../../Examples/Image/DataSets/ImageNet/test_data".split("/"))
    base_path = os.path.normpath(base_path)
    if not os.path.isdir(base_path):
        os.mkdir(base_path)
    
    # If val1024_map.txt don't exist locally, copy to local location
    if not (os.path.isfile(os.path.join(base_path, 'train_map.txt')) and os.path.isfile(os.path.join(base_path, 'val_map.txt'))):
        # copy from backup location 
        base_path_bak = os.path.join(os.environ[envvar],
                                     *"Image/ImageNet/2012/v0".split("/"))
        base_path_bak = os.path.normpath(base_path_bak)
        
        copyfile(os.path.join(base_path_bak, 'val1024_map.txt'), os.path.join(base_path, 'train_map.txt'))
        copyfile(os.path.join(base_path_bak, 'val1024_map.txt'), os.path.join(base_path, 'val_map.txt'))
        copyfile(os.path.join(base_path_bak, 'val1024.zip'), os.path.join(base_path, 'val1024.zip'))
    return base_path

def prepare_Grocery_data():
    base_path = os.path.join(os.path.dirname(os.path.abspath(__file__)),
                             *"../../../../Examples/Image/DataSets/Grocery".split("/"))
    base_path = os.path.normpath(base_path)

    if not os.path.isfile(os.path.join(base_path, 'test.txt')):
        # copy from backup location
        base_path_bak = os.path.join(os.environ[envvar],
                                     *"Image/Grocery".split("/"))
        base_path_bak = os.path.normpath(base_path_bak)

        zip_path = os.path.join(base_path, '..', 'Grocery.zip')
        copyfile(os.path.join(base_path_bak, 'Grocery.zip'), zip_path)
        with zipfile.ZipFile(zip_path) as myzip:
            myzip.extractall(os.path.join(base_path, '..'))

    return base_path

<<<<<<< HEAD
def prepare_fastrcnn_grocery_100_model():
    base_path = os.path.join(os.path.dirname(os.path.abspath(__file__)),
                             *"../../../../Examples/Image/PretrainedModels".split("/"))
    base_path = os.path.normpath(base_path)

    if not os.path.isfile(os.path.join(base_path, 'Fast-RCNN_grocery100.model')):
        # copy from backup location
        base_path_bak = os.path.join(os.environ['CNTK_EXTERNAL_TESTDATA_SOURCE_DIRECTORY'],
                                     *"PreTrainedModels/FRCN_Grocery/v0".split("/"))
        base_path_bak = os.path.normpath(base_path_bak)

        model_file_path = os.path.join(base_path, 'Fast-RCNN_grocery100.model')
        copyfile(os.path.join(base_path_bak, 'Fast-RCNN_grocery100.model'), model_file_path)
        print("copied model")
    return base_path
=======
def an4_dataset_directory():
    base_path = os.path.join(os.path.dirname(os.path.abspath(__file__)),
                             *"../../../../Examples/Speech/AN4/Data".split("/"))

    base_path = os.path.normpath(base_path)
    return base_path

def cmudict_dataset_directory():
    base_path = os.path.join(os.path.dirname(os.path.abspath(__file__)),
                             *"../../../../Examples/SequenceToSequence/CMUDict/Data".split("/"))

    base_path = os.path.normpath(base_path)
    return base_path
                    
# Read the flower and animal data set file
def prepare_resnet_v1_model():
    src_file = "PreTrainedModels/ResNet/v1/ResNet_18.model"
    dst_file = "Examples/Image/PretrainedModels/ResNet_18.model"
    
    _data_copier([src_file], [dst_file])
    
# Read the flower and animal data set file
def prepare_flower_data():
    src_files = ["Image/Flowers/102flowers.tgz", 
                 "Image/Flowers/imagelabels.mat", 
                 "Image/Flowers/imagelabels.mat"]

    dst_files = ["Examples/Image/DataSets/Flowers/102flowers.tgz", 
                 "Examples/Image/DataSets/Flowers/imagelabels.mat", 
                 "Examples/Image/DataSets/Flowers/imagelabels.mat"]  
    
    _data_copier(src_files, dst_files)
    
def prepare_animals_data():
    src_file = "Image/Animals/Animals.zip"
    dst_file = "Examples/Image/DataSets/Animals/Animals.zip"
    
    _data_copier([src_file], [dst_file])
>>>>>>> 31d236e2
<|MERGE_RESOLUTION|>--- conflicted
+++ resolved
@@ -90,7 +90,7 @@
 
     return base_path
 
-<<<<<<< HEAD
+
 def prepare_fastrcnn_grocery_100_model():
     base_path = os.path.join(os.path.dirname(os.path.abspath(__file__)),
                              *"../../../../Examples/Image/PretrainedModels".split("/"))
@@ -106,7 +106,7 @@
         copyfile(os.path.join(base_path_bak, 'Fast-RCNN_grocery100.model'), model_file_path)
         print("copied model")
     return base_path
-=======
+
 def an4_dataset_directory():
     base_path = os.path.join(os.path.dirname(os.path.abspath(__file__)),
                              *"../../../../Examples/Speech/AN4/Data".split("/"))
@@ -145,4 +145,3 @@
     dst_file = "Examples/Image/DataSets/Animals/Animals.zip"
     
     _data_copier([src_file], [dst_file])
->>>>>>> 31d236e2

--- conflicted
+++ resolved
@@ -119,13 +119,10 @@
   <ItemGroup>
     <ClCompile Include="constant.cpp" />
     <ClCompile Include="CPUSparseMatrixTests.cpp" />
-<<<<<<< HEAD
     <ClCompile Include="DebugUtil.cpp" />
     <ClCompile Include="MatrixFileWriteReadTests.cpp" />
-=======
     <ClCompile Include="GPUMatrixCudaBlasTests.cpp" />
     <ClCompile Include="GPUMatrixTests.cpp" />
->>>>>>> d58a1926
     <ClCompile Include="stdafx.cpp">
       <PrecompiledHeader Condition="'$(Configuration)|$(Platform)'=='Debug|x64'">Create</PrecompiledHeader>
       <PrecompiledHeader Condition="'$(Configuration)|$(Platform)'=='Release|x64'">Create</PrecompiledHeader>
